[submodule "externals/geoflow_c"]
	path = externals/geoflow_c
	url = https://github.com/Electrostatics/geoflow_c
[submodule "externals/fetk"]
	path = externals/fetk
	url = https://github.com/Electrostatics/FETK.git
	ignore = untracked
[submodule "externals/pb_s_am"]
	path = externals/pb_s_am
	url = https://github.com/Electrostatics/pb_solvers
[submodule "externals/bem"]
	path = externals/bem
<<<<<<< HEAD
	url = https://github.com/Treecodes/TABI-PB.git
[submodule "externals/pb_solvers"]
	path = externals/pb_solvers
	url = https://github.com/Electrostatics/pb_solvers
=======
	url = https://github.com/Electrostatics/TABIPB.git
[submodule "externals/pybind11"]
	path = externals/pybind11
	url = https://github.com/pybind/pybind11
	ignore = all
>>>>>>> 30acba88
<|MERGE_RESOLUTION|>--- conflicted
+++ resolved
@@ -10,15 +10,8 @@
 	url = https://github.com/Electrostatics/pb_solvers
 [submodule "externals/bem"]
 	path = externals/bem
-<<<<<<< HEAD
 	url = https://github.com/Treecodes/TABI-PB.git
-[submodule "externals/pb_solvers"]
-	path = externals/pb_solvers
-	url = https://github.com/Electrostatics/pb_solvers
-=======
-	url = https://github.com/Electrostatics/TABIPB.git
 [submodule "externals/pybind11"]
 	path = externals/pybind11
 	url = https://github.com/pybind/pybind11
-	ignore = all
->>>>>>> 30acba88
+	ignore = all