/**
*  @file    routines.c
 *  @author  Nathan Baker
 *  @brief   Supporting routines for APBS front end
 *  @version $Id$
 *  @attention
 *  @verbatim
 * APBS -- Adaptive Poisson-Boltzmann Solver
 *
 *  Nathan A. Baker (nathan.baker@pnnl.gov)
 *  Pacific Northwest National Laboratory
 *
 *  Additional contributing authors listed in the code documentation.
 *
 * Copyright (c) 2010-2020 Battelle Memorial Institute. Developed at the
 * Pacific Northwest National Laboratory, operated by Battelle Memorial
 * Institute, Pacific Northwest Division for the U.S. Department of Energy.
 *
 * Portions Copyright (c) 2002-2010, Washington University in St. Louis.
 * Portions Copyright (c) 2002-2020, Nathan A. Baker.
 * Portions Copyright (c) 1999-2002, The Regents of the University of
 * California.
 * Portions Copyright (c) 1995, Michael Holst.
 * All rights reserved.
 *
 * Redistribution and use in source and binary forms, with or without
 * modification, are permitted provided that the following conditions are met:
 *
 * Redistributions of source code must retain the above copyright notice, this
 * list of conditions and the following disclaimer.
 *
 * Redistributions in binary form must reproduce the above copyright notice,
 * this list of conditions and the following disclaimer in the documentation
 * and/or other materials provided with the distribution.
 *
 * Neither the name of the developer nor the names of its contributors may be
 * used to endorse or promote products derived from this software without
 * specific prior written permission.
 *
 * THIS SOFTWARE IS PROVIDED BY THE COPYRIGHT HOLDERS AND CONTRIBUTORS "AS IS"
 * AND ANY EXPRESS OR IMPLIED WARRANTIES, INCLUDING, BUT NOT LIMITED TO, THE
 * IMPLIED WARRANTIES OF MERCHANTABILITY AND FITNESS FOR A PARTICULAR PURPOSE
 * ARE DISCLAIMED. IN NO EVENT SHALL THE COPYRIGHT OWNER OR CONTRIBUTORS BE
 * LIABLE FOR ANY DIRECT, INDIRECT, INCIDENTAL, SPECIAL, EXEMPLARY, OR
 * CONSEQUENTIAL DAMAGES (INCLUDING, BUT NOT LIMITED TO, PROCUREMENT OF
 * SUBSTITUTE GOODS OR SERVICES; LOSS OF USE, DATA, OR PROFITS; OR BUSINESS
 * INTERRUPTION) HOWEVER CAUSED AND ON ANY THEORY OF LIABILITY, WHETHER IN
 * CONTRACT, STRICT LIABILITY, OR TORT (INCLUDING NEGLIGENCE OR OTHERWISE)
 * ARISING IN ANY WAY OUT OF THE USE OF THIS SOFTWARE, EVEN IF ADVISED OF
 * THE POSSIBILITY OF SUCH DAMAGE.
 * @endverbatim
 */

#include "routines.h"

VEMBED(rcsid = "$Id$")

VPUBLIC void startVio() { Vio_start(); }

VPUBLIC Vparam *loadParameter(NOsh *nosh)
{

    Vparam *param = VNULL;

    if (nosh->gotparm)
    {
        param = Vparam_ctor();
        switch (nosh->parmfmt)
        {
        case NPF_FLAT:
            Vnm_tprint(1, "Reading parameter data from %s.\n",
                       nosh->parmpath);
            if (Vparam_readFlatFile(param, "FILE", "ASC", VNULL,
                                    nosh->parmpath) != 1)
            {
                Vnm_tprint(2, "Error reading parameter file (%s)!\n", nosh->parmpath);
                return VNULL;
            }
            break;
        case NPF_XML:
            Vnm_tprint(1, "Reading parameter data from %s.\n",
                       nosh->parmpath);
            if (Vparam_readXMLFile(param, "FILE", "ASC", VNULL,
                                   nosh->parmpath) != 1)
            {
                Vnm_tprint(2, "Error reading parameter file (%s)!\n", nosh->parmpath);
                return VNULL;
            }
            break;
        default:
            Vnm_tprint(2, "Error! Undefined parameter file type (%d)!\n", nosh->parmfmt);
            return VNULL;
        } /* switch parmfmt */
    }

    return param;
}

VPUBLIC int loadMolecules(NOsh *nosh, Vparam *param, Valist *alist[NOSH_MAXMOL])
{

    int i;
    int use_params = 0;
    Vrc_Codes rc;

    Vio *sock = VNULL;

    Vnm_tprint(1, "Got paths for %d molecules\n", nosh->nmol);
    if (nosh->nmol <= 0)
    {
        Vnm_tprint(2, "You didn't specify any molecules (correctly)!\n");
        Vnm_tprint(2, "Bailing out!\n");
        return 0;
    }

    if (nosh->gotparm)
    {
        if (param == VNULL)
        {
            Vnm_tprint(2, "Error!  You don't have a valid parameter object!\n");
            return 0;
        }
        use_params = 1;
    }

    for (i = 0; i < nosh->nmol; i++)
    {
        if (alist[i] == VNULL)
        {
            alist[i] = Valist_ctor();
        }
        else
        {
            alist[i] = VNULL;
            alist[i] = Valist_ctor();
        }

        switch (nosh->molfmt[i])
        {
        case NMF_PQR:
            /* Print out a warning to the user letting them know that we are overriding PQR
                    values for charge, radius and epsilon */
            if (use_params)
            {
                Vnm_print(2, "\nWARNING!!  Radius/charge information from PQR file %s\n", nosh->molpath[i]);
                Vnm_print(2, "will be replaced with data from parameter file (%s)!\n", nosh->parmpath);
            }
            Vnm_tprint(1, "Reading PQR-format atom data from %s.\n",
                       nosh->molpath[i]);
            sock = Vio_ctor("FILE", "ASC", VNULL, nosh->molpath[i], "r");
            if (sock == VNULL)
            {
                Vnm_print(2, "Problem opening virtual socket %s!\n",
                          nosh->molpath[i]);
                return 0;
            }
            if (Vio_accept(sock, 0) < 0)
            {
                Vnm_print(2, "Problem accepting virtual socket %s!\n",
                          nosh->molpath[i]);
                return 0;
            }
            if (use_params)
            {
                rc = Valist_readPQR(alist[i], param, sock);
            }
            else
            {
                rc = Valist_readPQR(alist[i], VNULL, sock);
            }
            if (rc == 0)
                return 0;

            Vio_acceptFree(sock);
            Vio_dtor(&sock);
            break;
        case NMF_PDB:
            /* Load parameters */
            if (!nosh->gotparm)
            {
                Vnm_tprint(2, "NOsh:  Error!  Can't read PDB without specifying PARM file!\n");
                return 0;
            }
            Vnm_tprint(1, "Reading PDB-format atom data from %s.\n",
                       nosh->molpath[i]);
            sock = Vio_ctor("FILE", "ASC", VNULL, nosh->molpath[i], "r");
            if (sock == VNULL)
            {
                Vnm_print(2, "Problem opening virtual socket %s!\n",
                          nosh->molpath[i]);
                return 0;
            }
            if (Vio_accept(sock, 0) < 0)
            {
                Vnm_print(2, "Problem accepting virtual socket %s!\n", nosh->molpath[i]);
                return 0;
            }
            rc = Valist_readPDB(alist[i], param, sock);
            /* If we are looking for an atom/residue that does not exist
                     * then abort and return 0 */
            if (rc == 0)
                return 0;

            Vio_acceptFree(sock);
            Vio_dtor(&sock);
            break;
        case NMF_XML:
            Vnm_tprint(1, "Reading XML-format atom data from %s.\n",
                       nosh->molpath[i]);
            sock = Vio_ctor("FILE", "ASC", VNULL, nosh->molpath[i], "r");
            if (sock == VNULL)
            {
                Vnm_print(2, "Problem opening virtual socket %s!\n",
                          nosh->molpath[i]);
                return 0;
            }
            if (Vio_accept(sock, 0) < 0)
            {
                Vnm_print(2, "Problem accepting virtual socket %s!\n",
                          nosh->molpath[i]);
                return 0;
            }
            if (use_params)
            {
                rc = Valist_readXML(alist[i], param, sock);
            }
            else
            {
                rc = Valist_readXML(alist[i], VNULL, sock);
            }
            if (rc == 0)
                return 0;

            Vio_acceptFree(sock);
            Vio_dtor(&sock);
            break;
        default:
            Vnm_tprint(2, "NOsh:  Error!  Undefined molecule file type \
(%d)!\n",
                       nosh->molfmt[i]);
            return 0;
        } /* switch molfmt */

        if (rc != 1)
        {
            Vnm_tprint(2, "Error while reading molecule from %s\n",
                       nosh->molpath[i]);
            return 0;
        }

        Vnm_tprint(1, "  %d atoms\n", Valist_getNumberAtoms(alist[i]));
        Vnm_tprint(1, "  Centered at (%4.3e, %4.3e, %4.3e)\n",
                   alist[i]->center[0], alist[i]->center[1],
                   alist[i]->center[2]);
        Vnm_tprint(1, "  Net charge %3.2e e\n", alist[i]->charge);
    }

    return 1;
}

VPUBLIC void killMolecules(NOsh *nosh, Valist *alist[NOSH_MAXMOL])
{

    int i;

#ifndef VAPBSQUIET
    Vnm_tprint(1, "Destroying %d molecules\n", nosh->nmol);
#endif

    for (i = 0; i < nosh->nmol; i++)
        Valist_dtor(&(alist[i]));
}

/**
 * Loads dielectric map path data into NOsh object
 * @return 1 on success, 0 on error
 */
VPUBLIC int loadDielMaps(NOsh *nosh, Vgrid *dielXMap[NOSH_MAXMOL], Vgrid *dielYMap[NOSH_MAXMOL], Vgrid *dielZMap[NOSH_MAXMOL])
{

    int i, ii, nx, ny, nz;
    double sum, hx, hy, hzed, xmin, ymin, zmin;

    // Check to be sure we have dieletric map paths; if not, return.
    if (nosh->ndiel > 0)
        Vnm_tprint(1, "Got paths for %d dielectric map sets\n", nosh->ndiel);
    else
        return 1;

    // For each dielectric map path, read the data and calculate needed values.
    for (i = 0; i < nosh->ndiel; i++)
    {
        Vnm_tprint(1, "Reading x-shifted dielectric map data from %s:\n", nosh->dielXpath[i]);
        dielXMap[i] = Vgrid_ctor(0, 0, 0, 0.0, 0.0, 0.0, 0.0, 0.0, 0.0, VNULL);

        // Determine the format and read data if the format is valid.
        switch (nosh->dielfmt[i])
        {
        // OpenDX (Data Explorer) format
        case VDF_DX:
            if (Vgrid_readDX(dielXMap[i], "FILE", "ASC", VNULL,
                             nosh->dielXpath[i]) != 1)
            {
                Vnm_tprint(2, "Fatal error while reading from %s\n",
                           nosh->dielXpath[i]);
                return 0;
            }

            // Set grid sizes
            nx = dielXMap[i]->nx;
            ny = dielXMap[i]->ny;
            nz = dielXMap[i]->nz;

            // Set spacings
            hx = dielXMap[i]->hx;
            hy = dielXMap[i]->hy;
            hzed = dielXMap[i]->hzed;

            // Set minimum lower corner
            xmin = dielXMap[i]->xmin;
            ymin = dielXMap[i]->ymin;
            zmin = dielXMap[i]->zmin;
            Vnm_tprint(1, "  %d x %d x %d grid\n", nx, ny, nz);
            Vnm_tprint(1, "  (%g, %g, %g) A spacings\n", hx, hy, hzed);
            Vnm_tprint(1, "  (%g, %g, %g) A lower corner\n",
                       xmin, ymin, zmin);
            sum = 0;
            for (ii = 0; ii < (nx * ny * nz); ii++)
                sum += (dielXMap[i]->data[ii]);
            sum = sum * hx * hy * hzed;
            Vnm_tprint(1, "  Volume integral = %3.2e A^3\n", sum);
            break;

        //DX binary file (.dxbin)
        case VDF_DXBIN:
            //TODO: add this method and maybe change the if stmt.
            if (Vgrid_readDXBIN(dielXMap[i], "FILE", "ASC", VNULL,
                                nosh->dielXpath[i]) != 1)
            {
                Vnm_tprint(2, "Fatal error while reading from %s\n",
                           nosh->dielXpath[i]);
                return 0;
            }

            // Set grid sizes
            nx = dielXMap[i]->nx;
            ny = dielXMap[i]->ny;
            nz = dielXMap[i]->nz;

            // Set spacings
            hx = dielXMap[i]->hx;
            hy = dielXMap[i]->hy;
            hzed = dielXMap[i]->hzed;

            // Set minimum lower corner
            xmin = dielXMap[i]->xmin;
            ymin = dielXMap[i]->ymin;
            zmin = dielXMap[i]->zmin;
            Vnm_tprint(1, "  %d x %d x %d grid\n", nx, ny, nz);
            Vnm_tprint(1, "  (%g, %g, %g) A spacings\n", hx, hy, hzed);
            Vnm_tprint(1, "  (%g, %g, %g) A lower corner\n",
                       xmin, ymin, zmin);
            sum = 0;
            for (ii = 0; ii < (nx * ny * nz); ii++)
                sum += (dielXMap[i]->data[ii]);
            sum = sum * hx * hy * hzed;
            Vnm_tprint(1, "  Volume integral = %3.2e A^3\n", sum);
            break;

        // Binary file (GZip)
        case VDF_GZ:
            if (Vgrid_readGZ(dielXMap[i], nosh->dielXpath[i]) != 1)
            {
                Vnm_tprint(2, "Fatal error while reading from %s\n",
                           nosh->dielXpath[i]);
                return 0;
            }

            // Set grid sizes
            nx = dielXMap[i]->nx;
            ny = dielXMap[i]->ny;
            nz = dielXMap[i]->nz;

            // Set spacings
            hx = dielXMap[i]->hx;
            hy = dielXMap[i]->hy;
            hzed = dielXMap[i]->hzed;

            // Set minimum lower corner
            xmin = dielXMap[i]->xmin;
            ymin = dielXMap[i]->ymin;
            zmin = dielXMap[i]->zmin;
            Vnm_tprint(1, "  %d x %d x %d grid\n", nx, ny, nz);
            Vnm_tprint(1, "  (%g, %g, %g) A spacings\n", hx, hy, hzed);
            Vnm_tprint(1, "  (%g, %g, %g) A lower corner\n",
                       xmin, ymin, zmin);
            sum = 0;
            for (ii = 0; ii < (nx * ny * nz); ii++)
                sum += (dielXMap[i]->data[ii]);
            sum = sum * hx * hy * hzed;
            Vnm_tprint(1, "  Volume integral = %3.2e A^3\n", sum);
            break;
        // UHBD format
        case VDF_UHBD:
            Vnm_tprint(2, "UHBD input not supported yet!\n");
            return 0;
        // AVS UCD format
        case VDF_AVS:
            Vnm_tprint(2, "AVS input not supported yet!\n");
            return 0;
        // FEtk MC Simplex Format (MCSF)
        case VDF_MCSF:
            Vnm_tprint(2, "MCSF input not supported yet!\n");
            return 0;
        default:
            Vnm_tprint(2, "Invalid data format (%d)!\n",
                       nosh->dielfmt[i]);
            return 0;
        }
        Vnm_tprint(1, "Reading y-shifted dielectric map data from \
%s:\n",
                   nosh->dielYpath[i]);
        dielYMap[i] = Vgrid_ctor(0, 0, 0, 0.0, 0.0, 0.0, 0.0, 0.0, 0.0, VNULL);

        // Determine the format and read data if the format is valid.
        switch (nosh->dielfmt[i])
        {
        // OpenDX (Data Explorer) format
        case VDF_DX:
            if (Vgrid_readDX(dielYMap[i], "FILE", "ASC", VNULL,
                             nosh->dielYpath[i]) != 1)
            {
                Vnm_tprint(2, "Fatal error while reading from %s\n",
                           nosh->dielYpath[i]);
                return 0;
            }

            // Read grid
            nx = dielYMap[i]->nx;
            ny = dielYMap[i]->ny;
            nz = dielYMap[i]->nz;

            // Read spacings
            hx = dielYMap[i]->hx;
            hy = dielYMap[i]->hy;
            hzed = dielYMap[i]->hzed;

            // Read minimum lower corner
            xmin = dielYMap[i]->xmin;
            ymin = dielYMap[i]->ymin;
            zmin = dielYMap[i]->zmin;
            Vnm_tprint(1, "  %d x %d x %d grid\n", nx, ny, nz);
            Vnm_tprint(1, "  (%g, %g, %g) A spacings\n", hx, hy, hzed);
            Vnm_tprint(1, "  (%g, %g, %g) A lower corner\n",
                       xmin, ymin, zmin);
            sum = 0;
            for (ii = 0; ii < (nx * ny * nz); ii++)
                sum += (dielYMap[i]->data[ii]);
            sum = sum * hx * hy * hzed;
            Vnm_tprint(1, "  Volume integral = %3.2e A^3\n", sum);
            break;
            //DX Binary file (.dxbin)
        case VDF_DXBIN:
            //TODO: add this funct/method and maybe change the if stmt.
            if (Vgrid_readDXBIN(dielYMap[i], "FILE", "ASC", VNULL,
                                nosh->dielYpath[i]) != 1)
            {
                Vnm_tprint(2, "Fatal error while reading from %s\n",
                           nosh->dielYpath[i]);
                return 0;
            }

            // Read grid
            nx = dielYMap[i]->nx;
            ny = dielYMap[i]->ny;
            nz = dielYMap[i]->nz;

            // Read spacings
            hx = dielYMap[i]->hx;
            hy = dielYMap[i]->hy;
            hzed = dielYMap[i]->hzed;

            // Read minimum lower corner
            xmin = dielYMap[i]->xmin;
            ymin = dielYMap[i]->ymin;
            zmin = dielYMap[i]->zmin;
            Vnm_tprint(1, "  %d x %d x %d grid\n", nx, ny, nz);
            Vnm_tprint(1, "  (%g, %g, %g) A spacings\n", hx, hy, hzed);
            Vnm_tprint(1, "  (%g, %g, %g) A lower corner\n",
                       xmin, ymin, zmin);
            sum = 0;
            for (ii = 0; ii < (nx * ny * nz); ii++)
                sum += (dielYMap[i]->data[ii]);
            sum = sum * hx * hy * hzed;
            Vnm_tprint(1, "  Volume integral = %3.2e A^3\n", sum);
            break;
        // Binary file (GZip) format
        case VDF_GZ:
            if (Vgrid_readGZ(dielYMap[i], nosh->dielYpath[i]) != 1)
            {
                Vnm_tprint(2, "Fatal error while reading from %s\n",
                           nosh->dielYpath[i]);
                return 0;
            }

            // Read grid
            nx = dielYMap[i]->nx;
            ny = dielYMap[i]->ny;
            nz = dielYMap[i]->nz;

            // Read spacings
            hx = dielYMap[i]->hx;
            hy = dielYMap[i]->hy;
            hzed = dielYMap[i]->hzed;

            // Read minimum lower corner
            xmin = dielYMap[i]->xmin;
            ymin = dielYMap[i]->ymin;
            zmin = dielYMap[i]->zmin;
            Vnm_tprint(1, "  %d x %d x %d grid\n", nx, ny, nz);
            Vnm_tprint(1, "  (%g, %g, %g) A spacings\n", hx, hy, hzed);
            Vnm_tprint(1, "  (%g, %g, %g) A lower corner\n",
                       xmin, ymin, zmin);
            sum = 0;
            for (ii = 0; ii < (nx * ny * nz); ii++)
                sum += (dielYMap[i]->data[ii]);
            sum = sum * hx * hy * hzed;
            Vnm_tprint(1, "  Volume integral = %3.2e A^3\n", sum);
            break;
        // UHBD format
        case VDF_UHBD:
            Vnm_tprint(2, "UHBD input not supported yet!\n");
            return 0;
        // AVS UCD format
        case VDF_AVS:
            Vnm_tprint(2, "AVS input not supported yet!\n");
            return 0;
        // FEtk MC Simplex Format (MCSF)
        case VDF_MCSF:
            Vnm_tprint(2, "MCSF input not supported yet!\n");
            return 0;
        default:
            Vnm_tprint(2, "Invalid data format (%d)!\n",
                       nosh->dielfmt[i]);
            return 0;
        }

        Vnm_tprint(1, "Reading z-shifted dielectric map data from \
%s:\n",
                   nosh->dielZpath[i]);
        dielZMap[i] = Vgrid_ctor(0, 0, 0, 0.0, 0.0, 0.0, 0.0, 0.0, 0.0, VNULL);

        // Determine the format and read data if the format is valid.
        switch (nosh->dielfmt[i])
        {
        // OpenDX (Data Explorer) format
        case VDF_DX:
            if (Vgrid_readDX(dielZMap[i], "FILE", "ASC", VNULL,
                             nosh->dielZpath[i]) != 1)
            {
                Vnm_tprint(2, "Fatal error while reading from %s\n",
                           nosh->dielZpath[i]);
                return 0;
            }

            // Read grid
            nx = dielZMap[i]->nx;
            ny = dielZMap[i]->ny;
            nz = dielZMap[i]->nz;

            // Read spacings
            hx = dielZMap[i]->hx;
            hy = dielZMap[i]->hy;
            hzed = dielZMap[i]->hzed;

            // Read minimum lower corner
            xmin = dielZMap[i]->xmin;
            ymin = dielZMap[i]->ymin;
            zmin = dielZMap[i]->zmin;
            Vnm_tprint(1, "  %d x %d x %d grid\n",
                       nx, ny, nz);
            Vnm_tprint(1, "  (%g, %g, %g) A spacings\n",
                       hx, hy, hzed);
            Vnm_tprint(1, "  (%g, %g, %g) A lower corner\n",
                       xmin, ymin, zmin);
            sum = 0;
            for (ii = 0; ii < (nx * ny * nz); ii++)
                sum += (dielZMap[i]->data[ii]);
            sum = sum * hx * hy * hzed;
            Vnm_tprint(1, "  Volume integral = %3.2e A^3\n", sum);
            break;
        //OpenDX Binary format (.dxbin)
        case VDF_DXBIN:
            //TODO: add this funct/method and maybe change the if stmt.
            if (Vgrid_readDXBIN(dielZMap[i], "FILE", "ASC", VNULL,
                                nosh->dielZpath[i]) != 1)
            {
                Vnm_tprint(2, "Fatal error while reading from %s\n",
                           nosh->dielZpath[i]);
                return 0;
            }

            // Read grid
            nx = dielZMap[i]->nx;
            ny = dielZMap[i]->ny;
            nz = dielZMap[i]->nz;

            // Read spacings
            hx = dielZMap[i]->hx;
            hy = dielZMap[i]->hy;
            hzed = dielZMap[i]->hzed;

            // Read minimum lower corner
            xmin = dielZMap[i]->xmin;
            ymin = dielZMap[i]->ymin;
            zmin = dielZMap[i]->zmin;
            Vnm_tprint(1, "  %d x %d x %d grid\n",
                       nx, ny, nz);
            Vnm_tprint(1, "  (%g, %g, %g) A spacings\n",
                       hx, hy, hzed);
            Vnm_tprint(1, "  (%g, %g, %g) A lower corner\n",
                       xmin, ymin, zmin);
            sum = 0;
            for (ii = 0; ii < (nx * ny * nz); ii++)
                sum += (dielZMap[i]->data[ii]);
            sum = sum * hx * hy * hzed;
            Vnm_tprint(1, "  Volume integral = %3.2e A^3\n", sum);
            break;
        // Binary file (GZip) format
        case VDF_GZ:
            if (Vgrid_readGZ(dielZMap[i], nosh->dielZpath[i]) != 1)
            {
                Vnm_tprint(2, "Fatal error while reading from %s\n",
                           nosh->dielZpath[i]);
                return 0;
            }

            // Read grid
            nx = dielZMap[i]->nx;
            ny = dielZMap[i]->ny;
            nz = dielZMap[i]->nz;

            // Read spacings
            hx = dielZMap[i]->hx;
            hy = dielZMap[i]->hy;
            hzed = dielZMap[i]->hzed;

            // Read minimum lower corner
            xmin = dielZMap[i]->xmin;
            ymin = dielZMap[i]->ymin;
            zmin = dielZMap[i]->zmin;
            Vnm_tprint(1, "  %d x %d x %d grid\n",
                       nx, ny, nz);
            Vnm_tprint(1, "  (%g, %g, %g) A spacings\n",
                       hx, hy, hzed);
            Vnm_tprint(1, "  (%g, %g, %g) A lower corner\n",
                       xmin, ymin, zmin);
            sum = 0;
            for (ii = 0; ii < (nx * ny * nz); ii++)
                sum += (dielZMap[i]->data[ii]);
            sum = sum * hx * hy * hzed;
            Vnm_tprint(1, "  Volume integral = %3.2e A^3\n", sum);
            break;
        // UHBD format
        case VDF_UHBD:
            Vnm_tprint(2, "UHBD input not supported yet!\n");
            return 0;
        // AVS UCD format
        case VDF_AVS:
            Vnm_tprint(2, "AVS input not supported yet!\n");
            return 0;
        // FEtk MC Simplex Format (MCSF)
        case VDF_MCSF:
            Vnm_tprint(2, "MCSF input not supported yet!\n");
            return 0;
        default:
            Vnm_tprint(2, "Invalid data format (%d)!\n",
                       nosh->dielfmt[i]);
            return 0;
        }
    }

    return 1;
}

VPUBLIC void killDielMaps(NOsh *nosh,
                          Vgrid *dielXMap[NOSH_MAXMOL],
                          Vgrid *dielYMap[NOSH_MAXMOL],
                          Vgrid *dielZMap[NOSH_MAXMOL])
{

    int i;

    if (nosh->ndiel > 0)
    {
#ifndef VAPBSQUIET
        Vnm_tprint(1, "Destroying %d dielectric map sets\n",
                   nosh->ndiel);
#endif
        for (i = 0; i < nosh->ndiel; i++)
        {
            Vgrid_dtor(&(dielXMap[i]));
            Vgrid_dtor(&(dielYMap[i]));
            Vgrid_dtor(&(dielZMap[i]));
        }
    }
    else
        return;
}

/**
 * @return 0 on failure, 1 on success
 */
VPUBLIC int loadKappaMaps(NOsh *nosh,
                          Vgrid *map[NOSH_MAXMOL])
{

    int i,
        ii,
        len;
    double sum;

    if (nosh->nkappa > 0)
        Vnm_tprint(1, "Got paths for %d kappa maps\n", nosh->nkappa);
    else
        return 1;

    for (i = 0; i < nosh->nkappa; i++)
    {
        Vnm_tprint(1, "Reading kappa map data from %s:\n",
                   nosh->kappapath[i]);
        map[i] = Vgrid_ctor(0, 0, 0, 0.0, 0.0, 0.0, 0.0, 0.0, 0.0, VNULL);

        // Determine the format and read data if the format is valid.
        switch (nosh->kappafmt[i])
        {
        // OpenDX (Data Explorer) format
        case VDF_DX:
            if (Vgrid_readDX(map[i], "FILE", "ASC", VNULL,
                             nosh->kappapath[i]) != 1)
            {
                Vnm_tprint(2, "Fatal error while reading from %s\n",
                           nosh->kappapath[i]);
                return 0;
            }
            Vnm_tprint(1, "  %d x %d x %d grid\n",
                       map[i]->nx, map[i]->ny, map[i]->nz);
            Vnm_tprint(1, "  (%g, %g, %g) A spacings\n",
                       map[i]->hx, map[i]->hy, map[i]->hzed);
            Vnm_tprint(1, "  (%g, %g, %g) A lower corner\n",
                       map[i]->xmin, map[i]->ymin, map[i]->zmin);
            sum = 0;
            for (ii = 0, len = map[i]->nx * map[i]->ny * map[i]->nz;
                 ii < len;
                 ii++)
            {
                sum += (map[i]->data[ii]);
            }
            sum = sum * map[i]->hx * map[i]->hy * map[i]->hzed;
            Vnm_tprint(1, "  Volume integral = %3.2e A^3\n", sum);
            break;
            // OpenDX Binary (.dxbin) format
        case VDF_DXBIN:
            //TODO: write method and possible change if stmt.
            if (Vgrid_readDXBIN(map[i], "FILE", "ASC", VNULL,
                                nosh->kappapath[i]) != 1)
            {
                Vnm_tprint(2, "Fatal error while reading from %s\n",
                           nosh->kappapath[i]);
                return 0;
            }
            Vnm_tprint(1, "  %d x %d x %d grid\n",
                       map[i]->nx, map[i]->ny, map[i]->nz);
            Vnm_tprint(1, "  (%g, %g, %g) A spacings\n",
                       map[i]->hx, map[i]->hy, map[i]->hzed);
            Vnm_tprint(1, "  (%g, %g, %g) A lower corner\n",
                       map[i]->xmin, map[i]->ymin, map[i]->zmin);
            sum = 0;
            for (ii = 0, len = map[i]->nx * map[i]->ny * map[i]->nz;
                 ii < len;
                 ii++)
            {
                sum += (map[i]->data[ii]);
            }
            sum = sum * map[i]->hx * map[i]->hy * map[i]->hzed;
            Vnm_tprint(1, "  Volume integral = %3.2e A^3\n", sum);
            break;
        // UHBD format
        case VDF_UHBD:
            Vnm_tprint(2, "UHBD input not supported yet!\n");
            return 0;
        // FEtk MC Simplex Format (MCSF)
        case VDF_MCSF:
            Vnm_tprint(2, "MCSF input not supported yet!\n");
            return 0;
        // AVS UCD format
        case VDF_AVS:
            Vnm_tprint(2, "AVS input not supported yet!\n");
            return 0;
        // Binary file (GZip) format
        case VDF_GZ:
            if (Vgrid_readGZ(map[i], nosh->kappapath[i]) != 1)
            {
                Vnm_tprint(2, "Fatal error while reading from %s\n",
                           nosh->kappapath[i]);
                return 0;
            }
            Vnm_tprint(1, "  %d x %d x %d grid\n",
                       map[i]->nx, map[i]->ny, map[i]->nz);
            Vnm_tprint(1, "  (%g, %g, %g) A spacings\n",
                       map[i]->hx, map[i]->hy, map[i]->hzed);
            Vnm_tprint(1, "  (%g, %g, %g) A lower corner\n",
                       map[i]->xmin, map[i]->ymin, map[i]->zmin);
            sum = 0;
            for (ii = 0, len = map[i]->nx * map[i]->ny * map[i]->nz; ii < len; ii++)
            {
                sum += (map[i]->data[ii]);
            }
            sum = sum * map[i]->hx * map[i]->hy * map[i]->hzed;
            Vnm_tprint(1, "  Volume integral = %3.2e A^3\n", sum);
            break;
        default:
            Vnm_tprint(2, "Invalid data format (%d)!\n",
                       nosh->kappafmt[i]);
            return 0;
        }
    }

    return 1;
}

VPUBLIC void killKappaMaps(NOsh *nosh, Vgrid *map[NOSH_MAXMOL])
{

    int i;

    if (nosh->nkappa > 0)
    {
#ifndef VAPBSQUIET
        Vnm_tprint(1, "Destroying %d kappa maps\n", nosh->nkappa);
#endif
        for (i = 0; i < nosh->nkappa; i++)
            Vgrid_dtor(&(map[i]));
    }
    else
        return;
}

/**
 * @return 0 on failure, 1 on success
 */
VPUBLIC int loadPotMaps(NOsh *nosh,
                        Vgrid *map[NOSH_MAXMOL])
{

    int i,
        ii,
        len;
    double sum;

    if (nosh->npot > 0)
        Vnm_tprint(1, "Got paths for %d potential maps\n", nosh->npot);
    else
        return 1;

    for (i = 0; i < nosh->npot; i++)
    {
        Vnm_tprint(1, "Reading potential map data from %s:\n",
                   nosh->potpath[i]);
        map[i] = Vgrid_ctor(0, 0, 0, 0.0, 0.0, 0.0, 0.0, 0.0, 0.0, VNULL);
        switch (nosh->potfmt[i])
        {
        // OpenDX (Data Explorer) format
        case VDF_DX:
        // Binary file (GZip) format
        case VDF_GZ:
            if (nosh->potfmt[i] == VDF_DX)
            {
                if (Vgrid_readDX(map[i], "FILE", "ASC", VNULL,
                                 nosh->potpath[i]) != 1)
                {
                    Vnm_tprint(2, "Fatal error while reading from %s\n",
                               nosh->potpath[i]);
                    return 0;
                }
            }
            else
            {
                if (Vgrid_readGZ(map[i], nosh->potpath[i]) != 1)
                {
                    Vnm_tprint(2, "Fatal error while reading from %s\n",
                               nosh->potpath[i]);
                    return 0;
                }
            }
            Vnm_tprint(1, "  %d x %d x %d grid\n",
                       map[i]->nx, map[i]->ny, map[i]->nz);
            Vnm_tprint(1, "  (%g, %g, %g) A spacings\n",
                       map[i]->hx, map[i]->hy, map[i]->hzed);
            Vnm_tprint(1, "  (%g, %g, %g) A lower corner\n",
                       map[i]->xmin, map[i]->ymin, map[i]->zmin);
            sum = 0;
            for (ii = 0, len = map[i]->nx * map[i]->ny * map[i]->nz; ii < len; ii++)
            {
                sum += (map[i]->data[ii]);
            }
            sum = sum * map[i]->hx * map[i]->hy * map[i]->hzed;
            Vnm_tprint(1, "  Volume integral = %3.2e A^3\n", sum);
            break;
        // UHBD format
        case VDF_UHBD:
            Vnm_tprint(2, "UHBD input not supported yet!\n");
            return 0;
        // FEtk MC Simplex Format (MCSF)
        case VDF_MCSF:
            Vnm_tprint(2, "MCSF input not supported yet!\n");
            return 0;
        // AVS UCD format
        case VDF_AVS:
            Vnm_tprint(2, "AVS input not supported yet!\n");
            return 0;
        default:
            Vnm_tprint(2, "Invalid data format (%d)!\n",
                       nosh->potfmt[i]);
            return 0;
        }
    }

    return 1;
}

VPUBLIC void killPotMaps(NOsh *nosh,
                         Vgrid *map[NOSH_MAXMOL])
{

    int i;

    if (nosh->npot > 0)
    {
#ifndef VAPBSQUIET
        Vnm_tprint(1, "Destroying %d potential maps\n", nosh->npot);
#endif
        for (i = 0; i < nosh->npot; i++)
            Vgrid_dtor(&(map[i]));
    }
    else
        return;
}

/**
 * @return 0 on failure, 1 on success
 */
VPUBLIC int loadChargeMaps(NOsh *nosh,
                           Vgrid *map[NOSH_MAXMOL])
{

    int i,
        ii,
        len;
    double sum;

    if (nosh->ncharge > 0)
        Vnm_tprint(1, "Got paths for %d charge maps\n", nosh->ncharge);
    else
        return 1;

    for (i = 0; i < nosh->ncharge; i++)
    {
        Vnm_tprint(1, "Reading charge map data from %s:\n",
                   nosh->chargepath[i]);
        map[i] = Vgrid_ctor(0, 0, 0, 0.0, 0.0, 0.0, 0.0, 0.0, 0.0, VNULL);

        // Determine data format and read data
        switch (nosh->chargefmt[i])
        {
        case VDF_DX:
            if (Vgrid_readDX(map[i], "FILE", "ASC", VNULL,
                             nosh->chargepath[i]) != 1)
            {
                Vnm_tprint(2, "Fatal error while reading from %s\n",
                           nosh->chargepath[i]);
                return 0;
            }
            Vnm_tprint(1, "  %d x %d x %d grid\n",
                       map[i]->nx, map[i]->ny, map[i]->nz);
            Vnm_tprint(1, "  (%g, %g, %g) A spacings\n",
                       map[i]->hx, map[i]->hy, map[i]->hzed);
            Vnm_tprint(1, "  (%g, %g, %g) A lower corner\n",
                       map[i]->xmin, map[i]->ymin, map[i]->zmin);
            sum = 0;
            for (ii = 0, len = map[i]->nx * map[i]->ny * map[i]->nz; ii < len; ii++)
            {
                sum += (map[i]->data[ii]);
            }
            sum = sum * map[i]->hx * map[i]->hy * map[i]->hzed;
            Vnm_tprint(1, "  Charge map integral = %3.2e e\n", sum);
            break;
        case VDF_DXBIN:
            //TODO: write Vgrid_readDXBIN and possibly change if stmt.
            if (Vgrid_readDXBIN(map[i], "FILE", "ASC", VNULL,
                                nosh->chargepath[i]) != 1)
            {
                Vnm_tprint(2, "Fatal error while reading from %s\n",
                           nosh->chargepath[i]);
                return 0;
            }
            Vnm_tprint(1, "  %d x %d x %d grid\n",
                       map[i]->nx, map[i]->ny, map[i]->nz);
            Vnm_tprint(1, "  (%g, %g, %g) A spacings\n",
                       map[i]->hx, map[i]->hy, map[i]->hzed);
            Vnm_tprint(1, "  (%g, %g, %g) A lower corner\n",
                       map[i]->xmin, map[i]->ymin, map[i]->zmin);
            sum = 0;
            for (ii = 0, len = map[i]->nx * map[i]->ny * map[i]->nz; ii < len; ii++)
            {
                sum += (map[i]->data[ii]);
            }
            sum = sum * map[i]->hx * map[i]->hy * map[i]->hzed;
            Vnm_tprint(1, "  Charge map integral = %3.2e e\n", sum);
            break;
        case VDF_UHBD:
            Vnm_tprint(2, "UHBD input not supported yet!\n");
            return 0;
        case VDF_AVS:
            Vnm_tprint(2, "AVS input not supported yet!\n");
            return 0;
        case VDF_MCSF:
            Vnm_tprint(2, "MCSF input not supported yet!\n");
            return 0;
        case VDF_GZ:
            if (Vgrid_readGZ(map[i], nosh->chargepath[i]) != 1)
            {
                Vnm_tprint(2, "Fatal error while reading from %s\n",
                           nosh->chargepath[i]);
                return 0;
            }
            Vnm_tprint(1, "  %d x %d x %d grid\n",
                       map[i]->nx, map[i]->ny, map[i]->nz);
            Vnm_tprint(1, "  (%g, %g, %g) A spacings\n",
                       map[i]->hx, map[i]->hy, map[i]->hzed);
            Vnm_tprint(1, "  (%g, %g, %g) A lower corner\n",
                       map[i]->xmin, map[i]->ymin, map[i]->zmin);
            sum = 0;
            for (ii = 0, len = map[i]->nx * map[i]->ny * map[i]->nz; ii < len; ii++)
            {
                sum += (map[i]->data[ii]);
            }
            sum = sum * map[i]->hx * map[i]->hy * map[i]->hzed;
            Vnm_tprint(1, "  Charge map integral = %3.2e e\n", sum);
            break;
        default:
            Vnm_tprint(2, "Invalid data format (%d)!\n",
                       nosh->kappafmt[i]);
            return 0;
        }
    }

    return 1;
}

VPUBLIC void killChargeMaps(NOsh *nosh,
                            Vgrid *map[NOSH_MAXMOL])
{

    int i;

    if (nosh->ncharge > 0)
    {
#ifndef VAPBSQUIET
        Vnm_tprint(1, "Destroying %d charge maps\n", nosh->ncharge);
#endif

        for (i = 0; i < nosh->ncharge; i++)
            Vgrid_dtor(&(map[i]));
    }

    else
        return;
}

VPUBLIC void printPBEPARM(PBEparm *pbeparm)
{

    int i;
    double ionstr = 0.0;

    for (i = 0; i < pbeparm->nion; i++)
        ionstr += 0.5 * (VSQR(pbeparm->ionq[i]) * pbeparm->ionc[i]);

    Vnm_tprint(1, "  Molecule ID: %d\n", pbeparm->molid);
    switch (pbeparm->pbetype)
    {
    case PBE_NPBE:
        Vnm_tprint(1, "  Nonlinear traditional PBE\n");
        break;
    case PBE_LPBE:
        Vnm_tprint(1, "  Linearized traditional PBE\n");
        break;
    case PBE_NRPBE:
        Vnm_tprint(1, "  Nonlinear regularized PBE\n");
        Vnm_tprint(2, "  ** Sorry, but Nathan broke the nonlinear regularized PBE implementation. **\n");
        Vnm_tprint(2, "  ** Please let us know if you are interested in using it. **\n");
        VASSERT(0);
        break;
    case PBE_LRPBE:
        Vnm_tprint(1, "  Linearized regularized PBE\n");
        break;
    case PBE_SMPBE: /* SMPBE Added */
        Vnm_tprint(1, "  Nonlinear Size-Modified PBE\n");
        break;
    default:
        Vnm_tprint(2, "  Unknown PBE type (%d)!\n", pbeparm->pbetype);
        break;
    }
    if (pbeparm->bcfl == BCFL_ZERO)
    {
        Vnm_tprint(1, "  Zero boundary conditions\n");
    }
    else if (pbeparm->bcfl == BCFL_SDH)
    {
        Vnm_tprint(1, "  Single Debye-Huckel sphere boundary \
conditions\n");
    }
    else if (pbeparm->bcfl == BCFL_MDH)
    {
        Vnm_tprint(1, "  Multiple Debye-Huckel sphere boundary \
conditions\n");
    }
    else if (pbeparm->bcfl == BCFL_FOCUS)
    {
        Vnm_tprint(1, "  Boundary conditions from focusing\n");
    }
    else if (pbeparm->bcfl == BCFL_MAP)
    {
        Vnm_tprint(1, "  Boundary conditions from potential map\n");
    }
    else if (pbeparm->bcfl == BCFL_MEM)
    {
        Vnm_tprint(1, "  Membrane potential boundary conditions.\n");
    }
    Vnm_tprint(1, "  %d ion species (%4.3f M ionic strength):\n",
               pbeparm->nion, ionstr);
    for (i = 0; i < pbeparm->nion; i++)
    {
        Vnm_tprint(1, "    %4.3f A-radius, %4.3f e-charge, \
%4.3f M concentration\n",
                   pbeparm->ionr[i], pbeparm->ionq[i], pbeparm->ionc[i]);
    }

    if (pbeparm->pbetype == PBE_SMPBE)
    { /* SMPBE Added */
        Vnm_tprint(1, "  Lattice spacing: %4.3f A (SMPBE) \n", pbeparm->smvolume);
        Vnm_tprint(1, "  Relative size parameter: %4.3f  (SMPBE) \n", pbeparm->smsize);
    }

    Vnm_tprint(1, "  Solute dielectric: %4.3f\n", pbeparm->pdie);
    Vnm_tprint(1, "  Solvent dielectric: %4.3f\n", pbeparm->sdie);
    switch (pbeparm->srfm)
    {
    case 0:
        Vnm_tprint(1, "  Using \"molecular\" surface \
definition; no smoothing\n");
        Vnm_tprint(1, "  Solvent probe radius: %4.3f A\n",
                   pbeparm->srad);
        break;
    case 1:
        Vnm_tprint(1, "  Using \"molecular\" surface definition;\
harmonic average smoothing\n");
        Vnm_tprint(1, "  Solvent probe radius: %4.3f A\n",
                   pbeparm->srad);
        break;
    case 2:
        Vnm_tprint(1, "  Using spline-based surface definition;\
window = %4.3f\n",
                   pbeparm->swin);
        break;
    default:
        break;
    }
    Vnm_tprint(1, "  Temperature:  %4.3f K\n", pbeparm->temp);
    if (pbeparm->calcenergy != PCE_NO)
        Vnm_tprint(1, "  Electrostatic \
energies will be calculated\n");
    if (pbeparm->calcforce == PCF_TOTAL)
        Vnm_tprint(1, "  Net solvent \
forces will be calculated \n");
    if (pbeparm->calcforce == PCF_COMPS)
        Vnm_tprint(1, "  All-atom \
solvent forces will be calculated\n");
    for (i = 0; i < pbeparm->numwrite; i++)
    {
        switch (pbeparm->writetype[i])
        {
        case VDT_CHARGE:
            Vnm_tprint(1, "  Charge distribution to be written to ");
            break;
        case VDT_POT:
            Vnm_tprint(1, "  Potential to be written to ");
            break;
        case VDT_SMOL:
            Vnm_tprint(1, "  Molecular solvent accessibility \
to be written to ");
            break;
        case VDT_SSPL:
            Vnm_tprint(1, "  Spline-based solvent accessibility \
to be written to ");
            break;
        case VDT_VDW:
            Vnm_tprint(1, "  van der Waals solvent accessibility \
to be written to ");
            break;
        case VDT_IVDW:
            Vnm_tprint(1, "  Ion accessibility to be written to ");
            break;
        case VDT_LAP:
            Vnm_tprint(1, "  Potential Laplacian to be written to ");
            break;
        case VDT_EDENS:
            Vnm_tprint(1, "  Energy density to be written to ");
            break;
        case VDT_NDENS:
            Vnm_tprint(1, "  Ion number density to be written to ");
            break;
        case VDT_QDENS:
            Vnm_tprint(1, "  Ion charge density to be written to ");
            break;
        case VDT_DIELX:
            Vnm_tprint(1, "  X-shifted dielectric map to be written \
to ");
            break;
        case VDT_DIELY:
            Vnm_tprint(1, "  Y-shifted dielectric map to be written \
to ");
            break;
        case VDT_DIELZ:
            Vnm_tprint(1, "  Z-shifted dielectric map to be written \
to ");
            break;
        case VDT_KAPPA:
            Vnm_tprint(1, "  Kappa map to be written to ");
            break;
        case VDT_ATOMPOT:
            Vnm_tprint(1, "  Atom potentials to be written to ");
            break;
        default:
            Vnm_tprint(2, "  Invalid data type for writing!\n");
            break;
        }
        switch (pbeparm->writefmt[i])
        {
        case VDF_DX:
            Vnm_tprint(1, "%s.%s\n", pbeparm->writestem[i], "dx");
            break;
        case VDF_DXBIN:
            Vnm_tprint(1, "%s.%s\n", pbeparm->writestem[i], "dxbin");
            break;
        case VDF_GZ:
            Vnm_tprint(1, "%s.%s\n", pbeparm->writestem[i], "dx.gz");
            break;
        case VDF_UHBD:
            Vnm_tprint(1, "%s.%s\n", pbeparm->writestem[i], "grd");
            break;
        case VDF_AVS:
            Vnm_tprint(1, "%s.%s\n", pbeparm->writestem[i], "ucd");
            break;
        case VDF_MCSF:
            Vnm_tprint(1, "%s.%s\n", pbeparm->writestem[i], "mcsf");
            break;
        case VDF_FLAT:
            Vnm_tprint(1, "%s.%s\n", pbeparm->writestem[i], "txt");
            break;
        default:
            Vnm_tprint(2, "  Invalid format for writing!\n");
            break;
        }
    }
}

VPUBLIC void printMGPARM(MGparm *mgparm, double realCenter[3])
{

    switch (mgparm->chgm)
    {
    case 0:
        Vnm_tprint(1, "  Using linear spline charge discretization.\n");
        break;
    case 1:
        Vnm_tprint(1, "  Using cubic spline charge discretization.\n");
        break;
    default:
        break;
    }
    if (mgparm->type == MCT_PARALLEL)
    {
        Vnm_tprint(1, "  Partition overlap fraction = %g\n",
                   mgparm->ofrac);
        Vnm_tprint(1, "  Processor array = %d x %d x %d\n",
                   mgparm->pdime[0], mgparm->pdime[1], mgparm->pdime[2]);
    }
    Vnm_tprint(1, "  Grid dimensions: %d x %d x %d\n",
               mgparm->dime[0], mgparm->dime[1], mgparm->dime[2]);
    Vnm_tprint(1, "  Grid spacings: %4.3f x %4.3f x %4.3f\n",
               mgparm->grid[0], mgparm->grid[1], mgparm->grid[2]);
    Vnm_tprint(1, "  Grid lengths: %4.3f x %4.3f x %4.3f\n",
               mgparm->glen[0], mgparm->glen[1], mgparm->glen[2]);
    Vnm_tprint(1, "  Grid center: (%4.3f, %4.3f, %4.3f)\n",
               realCenter[0], realCenter[1], realCenter[2]);
    Vnm_tprint(1, "  Multigrid levels: %d\n", mgparm->nlev);
}

/**
 * Initialize a multigrid calculation.
 */
VPUBLIC int initMG(int icalc,
                   NOsh *nosh, MGparm *mgparm,
                   PBEparm *pbeparm,
                   double realCenter[3],
                   Vpbe *pbe[NOSH_MAXCALC],
                   Valist *alist[NOSH_MAXMOL],
                   Vgrid *dielXMap[NOSH_MAXMOL],
                   Vgrid *dielYMap[NOSH_MAXMOL],
                   Vgrid *dielZMap[NOSH_MAXMOL],
                   Vgrid *kappaMap[NOSH_MAXMOL],
                   Vgrid *chargeMap[NOSH_MAXMOL],
                   Vpmgp *pmgp[NOSH_MAXCALC],
                   Vpmg *pmg[NOSH_MAXCALC],
                   Vgrid *potMap[NOSH_MAXMOL])
{

    int j,
        focusFlag,
        iatom;
    size_t bytesTotal,
        highWater;
    double sparm,
        iparm,
        q;
    Vatom *atom = VNULL;
    Vgrid *theDielXMap = VNULL,
          *theDielYMap = VNULL,
          *theDielZMap = VNULL;
    Vgrid *theKappaMap = VNULL,
          *thePotMap = VNULL,
          *theChargeMap = VNULL;
    Valist *myalist = VNULL;

    Vnm_tstart(APBS_TIMER_SETUP, "Setup timer");

    /* Update the grid center */
    for (j = 0; j < 3; j++)
        realCenter[j] = mgparm->center[j];

    /* Check for completely-neutral molecule */
    q = 0;
    myalist = alist[pbeparm->molid - 1];
    for (iatom = 0; iatom < Valist_getNumberAtoms(myalist); iatom++)
    {
        atom = Valist_getAtom(myalist, iatom);
        q += VSQR(Vatom_getCharge(atom));
    }
    /*  D. Gohara 10/22/09 - disabled
    if (q < (1e-6)) {
        Vnm_tprint(2, "Molecule #%d is uncharged!\n", pbeparm->molid);
        Vnm_tprint(2, "Sum square charge = %g!\n", q);
        return 0;
    }
    */

    /* Set up PBE object */
    Vnm_tprint(0, "Setting up PBE object...\n");
    if (pbeparm->srfm == VSM_SPLINE)
    {
        sparm = pbeparm->swin;
    }
    else
    {
        sparm = pbeparm->srad;
    }
    if (pbeparm->nion > 0)
    {
        iparm = pbeparm->ionr[0];
    }
    else
    {
        iparm = 0.0;
    }
    if (pbeparm->bcfl == BCFL_FOCUS)
    {
        if (icalc == 0)
        {
            Vnm_tprint(2, "Can't focus first calculation!\n");
            return 0;
        }
        focusFlag = 1;
    }
    else
    {
        focusFlag = 0;
    }

    // Construct Vpbe object
    pbe[icalc] = Vpbe_ctor(myalist, pbeparm->nion,
                           pbeparm->ionc, pbeparm->ionr, pbeparm->ionq,
                           pbeparm->temp, pbeparm->pdie,
                           pbeparm->sdie, sparm, focusFlag, pbeparm->sdens,
                           pbeparm->zmem, pbeparm->Lmem, pbeparm->mdie,
                           pbeparm->memv);

    /* Set up PDE object */
    Vnm_tprint(0, "Setting up PDE object...\n");
    switch (pbeparm->pbetype)
    {
    case PBE_NPBE:
        /* TEMPORARY USEAQUA */
        mgparm->nonlintype = NONLIN_NPBE;
        mgparm->method = (mgparm->useAqua == 1) ? VSOL_NewtonAqua : VSOL_Newton;
        pmgp[icalc] = Vpmgp_ctor(mgparm);
        break;
    case PBE_LPBE:
        /* TEMPORARY USEAQUA */
        mgparm->nonlintype = NONLIN_LPBE;
        mgparm->method = (mgparm->useAqua == 1) ? VSOL_CGMGAqua : VSOL_MG;
        pmgp[icalc] = Vpmgp_ctor(mgparm);
        break;
    case PBE_LRPBE:
        Vnm_tprint(2, "Sorry, LRPBE isn't supported with the MG solver!\n");
        return 0;
    case PBE_NRPBE:
        Vnm_tprint(2, "Sorry, NRPBE isn't supported with the MG solver!\n");
        return 0;
    case PBE_SMPBE: /* SMPBE Added */
        /* Due to numerical issues the SMPBE is currenty disabled. (JMB)*/
        Vnm_tprint(2, "  ** Sorry, due to numerical stability issues SMPBE is currently disabled. We apologize for the inconvenience.\n");
        Vnm_tprint(2, "  ** Please let us know if you would like to use it in the future.\n");
        return 0;

        /*
            mgparm->nonlintype = NONLIN_SMPBE;
            pmgp[icalc] = Vpmgp_ctor(mgparm);
			*/
        /* Copy Code */
        /*
            pbe[icalc]->smsize = pbeparm->smsize;
            pbe[icalc]->smvolume = pbeparm->smvolume;
            pbe[icalc]->ipkey = pmgp[icalc]->ipkey;

            break;
            */
    default:
        Vnm_tprint(2, "Error!  Unknown PBE type (%d)!\n", pbeparm->pbetype);
        return 0;
    }
    Vnm_tprint(0, "Setting PDE center to local center...\n");
    pmgp[icalc]->bcfl = pbeparm->bcfl;
    pmgp[icalc]->xcent = realCenter[0];
    pmgp[icalc]->ycent = realCenter[1];
    pmgp[icalc]->zcent = realCenter[2];

    if (pbeparm->bcfl == BCFL_FOCUS)
    {
        if (icalc == 0)
        {
            Vnm_tprint(2, "Can't focus first calculation!\n");
            return 0;
        }
        /* Focusing requires the previous calculation in order to setup the
        current run... */
        pmg[icalc] = Vpmg_ctor(pmgp[icalc], pbe[icalc], 1, pmg[icalc - 1],
                               mgparm, pbeparm->calcenergy);
        /* ...however, it should be done with the previous calculation now, so
        we should be able to destroy it here. */
        /* Vpmg_dtor(&(pmg[icalc-1])); */
    }
    else
    {
        if (icalc > 0)
            Vpmg_dtor(&(pmg[icalc - 1]));
        pmg[icalc] = Vpmg_ctor(pmgp[icalc], pbe[icalc], 0, VNULL, mgparm, PCE_NO);
    }
    if (icalc > 0)
    {
        Vpmgp_dtor(&(pmgp[icalc - 1]));
        Vpbe_dtor(&(pbe[icalc - 1]));
    }
    if (pbeparm->useDielMap)
    {
        if ((pbeparm->dielMapID - 1) < nosh->ndiel)
        {
            theDielXMap = dielXMap[pbeparm->dielMapID - 1];
        }
        else
        {
            Vnm_print(2, "Error!  %d is not a valid dielectric map ID!\n",
                      pbeparm->dielMapID);
            return 0;
        }
    }
    if (pbeparm->useDielMap)
    {
        if ((pbeparm->dielMapID - 1) < nosh->ndiel)
        {
            theDielYMap = dielYMap[pbeparm->dielMapID - 1];
        }
        else
        {
            Vnm_print(2, "Error!  %d is not a valid dielectric map ID!\n",
                      pbeparm->dielMapID);
            return 0;
        }
    }
    if (pbeparm->useDielMap)
    {
        if ((pbeparm->dielMapID - 1) < nosh->ndiel)
        {
            theDielZMap = dielZMap[pbeparm->dielMapID - 1];
        }
        else
        {
            Vnm_print(2, "Error!  %d is not a valid dielectric map ID!\n",
                      pbeparm->dielMapID);
            return 0;
        }
    }
    if (pbeparm->useKappaMap)
    {
        if ((pbeparm->kappaMapID - 1) < nosh->nkappa)
        {
            theKappaMap = kappaMap[pbeparm->kappaMapID - 1];
        }
        else
        {
            Vnm_print(2, "Error!  %d is not a valid kappa map ID!\n",
                      pbeparm->kappaMapID);
            return 0;
        }
    }
    if (pbeparm->usePotMap)
    {
        if ((pbeparm->potMapID - 1) < nosh->npot)
        {
            thePotMap = potMap[pbeparm->potMapID - 1];
        }
        else
        {
            Vnm_print(2, "Error!  %d is not a valid potential map ID!\n",
                      pbeparm->potMapID);
            return 0;
        }
    }
    if (pbeparm->useChargeMap)
    {
        if ((pbeparm->chargeMapID - 1) < nosh->ncharge)
        {
            theChargeMap = chargeMap[pbeparm->chargeMapID - 1];
        }
        else
        {
            Vnm_print(2, "Error!  %d is not a valid charge map ID!\n",
                      pbeparm->chargeMapID);
            return 0;
        }
    }

    if (pbeparm->bcfl == BCFL_MAP && thePotMap == VNULL)
    {
        Vnm_print(2, "Warning: You specified 'bcfl map' in the input file, but no potential map was found.\n");
        Vnm_print(2, "         You must specify 'usemap pot' statement in the APBS input file!\n");
        Vnm_print(2, "Bailing out ...\n");
        return 0;
    }

    // Initialize calculation coefficients
    if (!Vpmg_fillco(pmg[icalc],
                     pbeparm->srfm, pbeparm->swin, mgparm->chgm,
                     pbeparm->useDielMap, theDielXMap,
                     pbeparm->useDielMap, theDielYMap,
                     pbeparm->useDielMap, theDielZMap,
                     pbeparm->useKappaMap, theKappaMap,
                     pbeparm->usePotMap, thePotMap,
                     pbeparm->useChargeMap, theChargeMap))
    {
        Vnm_print(2, "initMG:  problems setting up coefficients (fillco)!\n");
        return 0;
    }

    /* Print a few derived parameters */
#ifndef VAPBSQUIET
    Vnm_tprint(1, "  Debye length:  %g A\n", Vpbe_getDeblen(pbe[icalc]));
#endif

    /* Setup time statistics */
    Vnm_tstop(APBS_TIMER_SETUP, "Setup timer");

    /* Memory statistics */
    bytesTotal = Vmem_bytesTotal();
    highWater = Vmem_highWaterTotal();

#ifndef VAPBSQUIET
    Vnm_tprint(1, "  Current memory usage:  %4.3f MB total, \
%4.3f MB high water\n",
               (double)(bytesTotal) / (1024. * 1024.),
               (double)(highWater) / (1024. * 1024.));
#endif

    return 1;
}

VPUBLIC void killMG(NOsh *nosh, Vpbe *pbe[NOSH_MAXCALC],
                    Vpmgp *pmgp[NOSH_MAXCALC], Vpmg *pmg[NOSH_MAXCALC])
{

    int i;

#ifndef VAPBSQUIET
    Vnm_tprint(1, "Destroying multigrid structures.\n");
#endif

    /*
       There appears to be a relationship (or this is a bug in Linux, can't tell
       at the moment, since Linux is the only OS that seems to be affected)
       between one of the three object types: Vpbe, Vpmg or Vpmgp that requires
       deallocations to be performed in a specific order. This results in a
       bug some of the time when freeing Vpmg objects below. Therefore it
       appears to be important to release the Vpmg structs BEFORE the Vpmgp structs .
    */
    Vpmg_dtor(&(pmg[nosh->ncalc - 1]));

    for (i = 0; i < nosh->ncalc; i++)
    {
        Vpbe_dtor(&(pbe[i]));
        Vpmgp_dtor(&(pmgp[i]));
    }
}

VPUBLIC int solveMG(NOsh *nosh,
                    Vpmg *pmg,
                    MGparm_CalcType type)
{

    int nx,
        ny,
        nz,
        i;

    if (nosh != VNULL)
    {
        if (nosh->bogus)
            return 1;
    }

    Vnm_tstart(APBS_TIMER_SOLVER, "Solver timer");

    if (type != MCT_DUMMY)
    {
        if (!Vpmg_solve(pmg))
        {
            Vnm_print(2, "  Error during PDE solution!\n");
            return 0;
        }
    }
    else
    {
        Vnm_tprint(1, "  Skipping solve for mg-dummy run; zeroing \
solution array\n");
        nx = pmg->pmgp->nx;
        ny = pmg->pmgp->ny;
        nz = pmg->pmgp->nz;
        for (i = 0; i < nx * ny * nz; i++)
            pmg->u[i] = 0.0;
    }
    Vnm_tstop(APBS_TIMER_SOLVER, "Solver timer");

    return 1;
}

VPUBLIC int setPartMG(NOsh *nosh,
                      MGparm *mgparm,
                      Vpmg *pmg)
{

    int j;
    double partMin[3],
        partMax[3];

    if (nosh->bogus)
        return 1;

    if (mgparm->type == MCT_PARALLEL)
    {
        for (j = 0; j < 3; j++)
        {
            partMin[j] = mgparm->partDisjCenter[j] - 0.5 * mgparm->partDisjLength[j];
            partMax[j] = mgparm->partDisjCenter[j] + 0.5 * mgparm->partDisjLength[j];
        }
#if 0
        Vnm_tprint(1, "setPartMG (%s, %d):  Disj part center = (%g, %g, %g)\n",
                   __FILE__, __LINE__,
                   mgparm->partDisjCenter[0],
                   mgparm->partDisjCenter[1],
                   mgparm->partDisjCenter[2]
                   );
        Vnm_tprint(1, "setPartMG (%s, %d):  Disj part lower corner = (%g, %g, %g)\n",
                   __FILE__, __LINE__, partMin[0], partMin[1], partMin[2]);
        Vnm_tprint(1, "setPartMG (%s, %d):  Disj part upper corner = (%g, %g, %g)\n",
                   __FILE__, __LINE__,
                   partMax[0], partMax[1], partMax[2]);
#endif
    }
    else
    {
        for (j = 0; j < 3; j++)
        {
            partMin[j] = mgparm->center[j] - 0.5 * mgparm->glen[j];
            partMax[j] = mgparm->center[j] + 0.5 * mgparm->glen[j];
        }
    }
    /* Vnm_print(1, "DEBUG (%s, %d):  setPartMG calling setPart with upper corner \
%g %g %g and lower corner %g %g %g\n", __FILE__,  __LINE__,
              partMin[0], partMin[1], partMin[2],
              partMax[0], partMax[1], partMax[2]); */
    Vpmg_setPart(pmg, partMin, partMax, mgparm->partDisjOwnSide);

    return 1;
}

VPUBLIC int energyMG(NOsh *nosh,
                     int icalc,
                     Vpmg *pmg,
                     int *nenergy,
                     double *totEnergy,
                     double *qfEnergy,
                     double *qmEnergy,
                     double *dielEnergy)
{

    Valist *alist;
    Vatom *atom;
    int i,
        extEnergy;
    double tenergy;
    MGparm *mgparm;
    PBEparm *pbeparm;

    mgparm = nosh->calc[icalc]->mgparm;
    pbeparm = nosh->calc[icalc]->pbeparm;

    Vnm_tstart(APBS_TIMER_ENERGY, "Energy timer");
    extEnergy = 1;

    if (pbeparm->calcenergy == PCE_TOTAL)
    {
        *nenergy = 1;
        /* Some processors don't count */
        if (nosh->bogus == 0)
        {
            *totEnergy = Vpmg_energy(pmg, extEnergy);
#ifndef VAPBSQUIET
            Vnm_tprint(1, "  Total electrostatic energy = %1.12E kJ/mol\n",
                       Vunit_kb * pbeparm->temp * (1e-3) * Vunit_Na * (*totEnergy));
#endif
        }
        else
            *totEnergy = 0;
    }
    else if (pbeparm->calcenergy == PCE_COMPS)
    {
        *nenergy = 1;
        *totEnergy = Vpmg_energy(pmg, extEnergy);
        *qfEnergy = Vpmg_qfEnergy(pmg, extEnergy);
        *qmEnergy = Vpmg_qmEnergy(pmg, extEnergy);
        *dielEnergy = Vpmg_dielEnergy(pmg, extEnergy);
#ifndef VAPBSQUIET
        Vnm_tprint(1, "  Total electrostatic energy = %1.12E \
kJ/mol\n",
                   Vunit_kb * pbeparm->temp * (1e-3) * Vunit_Na * (*totEnergy));
        Vnm_tprint(1, "  Fixed charge energy = %g kJ/mol\n",
                   0.5 * Vunit_kb * pbeparm->temp * (1e-3) * Vunit_Na * (*qfEnergy));
        Vnm_tprint(1, "  Mobile charge energy = %g kJ/mol\n",
                   Vunit_kb * pbeparm->temp * (1e-3) * Vunit_Na * (*qmEnergy));
        Vnm_tprint(1, "  Dielectric energy = %g kJ/mol\n",
                   Vunit_kb * pbeparm->temp * (1e-3) * Vunit_Na * (*dielEnergy));
        Vnm_tprint(1, "  Per-atom energies:\n");
#endif
        alist = pmg->pbe->alist;
        for (i = 0; i < Valist_getNumberAtoms(alist); i++)
        {
            atom = Valist_getAtom(alist, i);
            tenergy = Vpmg_qfAtomEnergy(pmg, atom);
#ifndef VAPBSQUIET
            Vnm_tprint(1, "      Atom %d:  %1.12E kJ/mol\n", i,
                       0.5 * Vunit_kb * pbeparm->temp * (1e-3) * Vunit_Na * tenergy);
#endif
        }
    }
    else
        *nenergy = 0;

    Vnm_tstop(APBS_TIMER_ENERGY, "Energy timer");

    return 1;
}

VPUBLIC int forceMG(Vmem *mem,
                    NOsh *nosh,
                    PBEparm *pbeparm,
                    MGparm *mgparm,
                    Vpmg *pmg,
                    int *nforce,
                    AtomForce **atomForce,
                    Valist *alist[NOSH_MAXMOL])
{

    int j,
        k;
    double qfForce[3],
        dbForce[3],
        ibForce[3];

    Vnm_tstart(APBS_TIMER_FORCE, "Force timer");

#ifndef VAPBSQUIET
    Vnm_tprint(1, "  Calculating forces...\n");
#endif

    if (pbeparm->calcforce == PCF_TOTAL)
    {
        *nforce = 1;
        *atomForce = (AtomForce *)Vmem_malloc(mem, 1, sizeof(AtomForce));
        /* Clear out force arrays */
        for (j = 0; j < 3; j++)
        {
            (*atomForce)[0].qfForce[j] = 0;
            (*atomForce)[0].ibForce[j] = 0;
            (*atomForce)[0].dbForce[j] = 0;
        }
        for (j = 0; j < Valist_getNumberAtoms(alist[pbeparm->molid - 1]); j++)
        {
            if (nosh->bogus == 0)
            {
                VASSERT(Vpmg_qfForce(pmg, qfForce, j, mgparm->chgm));
                VASSERT(Vpmg_ibForce(pmg, ibForce, j, pbeparm->srfm));
                VASSERT(Vpmg_dbForce(pmg, dbForce, j, pbeparm->srfm));
            }
            else
            {
                for (k = 0; k < 3; k++)
                {
                    qfForce[k] = 0;
                    ibForce[k] = 0;
                    dbForce[k] = 0;
                }
            }
            for (k = 0; k < 3; k++)
            {
                (*atomForce)[0].qfForce[k] += qfForce[k];
                (*atomForce)[0].ibForce[k] += ibForce[k];
                (*atomForce)[0].dbForce[k] += dbForce[k];
            }
        }
#ifndef VAPBSQUIET
        Vnm_tprint(1, "  Printing net forces for molecule %d (kJ/mol/A)\n",
                   pbeparm->molid);
        Vnm_tprint(1, "  Legend:\n");
        Vnm_tprint(1, "    qf  -- fixed charge force\n");
        Vnm_tprint(1, "    db  -- dielectric boundary force\n");
        Vnm_tprint(1, "    ib  -- ionic boundary force\n");
        Vnm_tprint(1, "  qf  %4.3e  %4.3e  %4.3e\n",
                   Vunit_kb * pbeparm->temp * (1e-3) * Vunit_Na * (*atomForce)[0].qfForce[0],
                   Vunit_kb * pbeparm->temp * (1e-3) * Vunit_Na * (*atomForce)[0].qfForce[1],
                   Vunit_kb * pbeparm->temp * (1e-3) * Vunit_Na * (*atomForce)[0].qfForce[2]);
        Vnm_tprint(1, "  ib  %4.3e  %4.3e  %4.3e\n",
                   Vunit_kb * pbeparm->temp * (1e-3) * Vunit_Na * (*atomForce)[0].ibForce[0],
                   Vunit_kb * pbeparm->temp * (1e-3) * Vunit_Na * (*atomForce)[0].ibForce[1],
                   Vunit_kb * pbeparm->temp * (1e-3) * Vunit_Na * (*atomForce)[0].ibForce[2]);
        Vnm_tprint(1, "  db  %4.3e  %4.3e  %4.3e\n",
                   Vunit_kb * pbeparm->temp * (1e-3) * Vunit_Na * (*atomForce)[0].dbForce[0],
                   Vunit_kb * pbeparm->temp * (1e-3) * Vunit_Na * (*atomForce)[0].dbForce[1],
                   Vunit_kb * pbeparm->temp * (1e-3) * Vunit_Na * (*atomForce)[0].dbForce[2]);
#endif
    }
    else if (pbeparm->calcforce == PCF_COMPS)
    {
        *nforce = Valist_getNumberAtoms(alist[pbeparm->molid - 1]);
        *atomForce = (AtomForce *)Vmem_malloc(mem, *nforce,
                                              sizeof(AtomForce));
#ifndef VAPBSQUIET
        Vnm_tprint(1, "  Printing per-atom forces for molecule %d (kJ/mol/A)\n",
                   pbeparm->molid);
        Vnm_tprint(1, "  Legend:\n");
        Vnm_tprint(1, "    tot n -- total force for atom n\n");
        Vnm_tprint(1, "    qf  n -- fixed charge force for atom n\n");
        Vnm_tprint(1, "    db  n -- dielectric boundary force for atom n\n");
        Vnm_tprint(1, "    ib  n -- ionic boundary force for atom n\n");
#endif
        for (j = 0; j < Valist_getNumberAtoms(alist[pbeparm->molid - 1]); j++)
        {
            if (nosh->bogus == 0)
            {
                VASSERT(Vpmg_qfForce(pmg, (*atomForce)[j].qfForce, j,
                                     mgparm->chgm));
                VASSERT(Vpmg_ibForce(pmg, (*atomForce)[j].ibForce, j,
                                     pbeparm->srfm));
                VASSERT(Vpmg_dbForce(pmg, (*atomForce)[j].dbForce, j,
                                     pbeparm->srfm));
            }
            else
            {
                for (k = 0; k < 3; k++)
                {
                    (*atomForce)[j].qfForce[k] = 0;
                    (*atomForce)[j].ibForce[k] = 0;
                    (*atomForce)[j].dbForce[k] = 0;
                }
            }
#ifndef VAPBSQUIET
            Vnm_tprint(1, "mgF  tot %d  %4.3e  %4.3e  %4.3e\n", j,
                       Vunit_kb * pbeparm->temp * (1e-3) * Vunit_Na * ((*atomForce)[j].qfForce[0] + (*atomForce)[j].ibForce[0] + (*atomForce)[j].dbForce[0]),
                       Vunit_kb * pbeparm->temp * (1e-3) * Vunit_Na * ((*atomForce)[j].qfForce[1] + (*atomForce)[j].ibForce[1] + (*atomForce)[j].dbForce[1]),
                       Vunit_kb * pbeparm->temp * (1e-3) * Vunit_Na * ((*atomForce)[j].qfForce[2] + (*atomForce)[j].ibForce[2] + (*atomForce)[j].dbForce[2]));
            Vnm_tprint(1, "mgF  qf  %d  %4.3e  %4.3e  %4.3e\n", j,
                       Vunit_kb * pbeparm->temp * (1e-3) * Vunit_Na * (*atomForce)[j].qfForce[0],
                       Vunit_kb * pbeparm->temp * (1e-3) * Vunit_Na * (*atomForce)[j].qfForce[1],
                       Vunit_kb * pbeparm->temp * (1e-3) * Vunit_Na * (*atomForce)[j].qfForce[2]);
            Vnm_tprint(1, "mgF  ib  %d  %4.3e  %4.3e  %4.3e\n", j,
                       Vunit_kb * pbeparm->temp * (1e-3) * Vunit_Na * (*atomForce)[j].ibForce[0],
                       Vunit_kb * pbeparm->temp * (1e-3) * Vunit_Na * (*atomForce)[j].ibForce[1],
                       Vunit_kb * pbeparm->temp * (1e-3) * Vunit_Na * (*atomForce)[j].ibForce[2]);
            Vnm_tprint(1, "mgF  db  %d  %4.3e  %4.3e  %4.3e\n", j,
                       Vunit_kb * pbeparm->temp * (1e-3) * Vunit_Na * (*atomForce)[j].dbForce[0],
                       Vunit_kb * pbeparm->temp * (1e-3) * Vunit_Na * (*atomForce)[j].dbForce[1],
                       Vunit_kb * pbeparm->temp * (1e-3) * Vunit_Na * (*atomForce)[j].dbForce[2]);
#endif
        }
    }
    else
        *nforce = 0;

    Vnm_tstop(APBS_TIMER_FORCE, "Force timer");

    return 1;
}

VPUBLIC void killEnergy()
{

#ifndef VAPBSQUIET
    Vnm_tprint(1, "No energy arrays to destroy.\n");
#endif
}

VPUBLIC void killForce(Vmem *mem, NOsh *nosh, int nforce[NOSH_MAXCALC],
                       AtomForce *atomForce[NOSH_MAXCALC])
{

    int i;

#ifndef VAPBSQUIET
    Vnm_tprint(1, "Destroying force arrays.\n");
#endif

    for (i = 0; i < nosh->ncalc; i++)
    {

        if (nforce[i] > 0)
            Vmem_free(mem, nforce[i], sizeof(AtomForce),
                      (void **)&(atomForce[i]));
    }
}

VPUBLIC int writematMG(int rank, NOsh *nosh, PBEparm *pbeparm, Vpmg *pmg)
{

    char writematstem[VMAX_ARGLEN];
    char outpath[VMAX_ARGLEN];
    char mxtype[3];
    int strlenmax;

    if (nosh->bogus)
        return 1;

#ifdef HAVE_MPI_H
    strlenmax = VMAX_ARGLEN - 14;
    if (strlen(pbeparm->writematstem) > strlenmax)
    {
        Vnm_tprint(2, "  Matrix name (%s) too long (%d char max)!\n",
                   pbeparm->writematstem, strlenmax);
        Vnm_tprint(2, "  Not writing matrix!\n");
        return 0;
    }
    sprintf(writematstem, "%s-PE%d", pbeparm->writematstem, rank);
#else
    strlenmax = (int)(VMAX_ARGLEN)-1;
    if ((int)strlen(pbeparm->writematstem) > strlenmax)
    {
        Vnm_tprint(2, "  Matrix name (%s) too long (%d char max)!\n",
                   pbeparm->writematstem, strlenmax);
        Vnm_tprint(2, "  Not writing matrix!\n");
        return 0;
    }
    if (nosh->ispara == 1)
    {
        sprintf(writematstem, "%s-PE%d", pbeparm->writematstem, nosh->proc_rank);
    }
    else
    {
        sprintf(writematstem, "%s", pbeparm->writematstem);
    }
#endif

    if (pbeparm->writemat == 1)
    {
        strlenmax = VMAX_ARGLEN - 5;
        if ((int)strlen(pbeparm->writematstem) > strlenmax)
        {
            Vnm_tprint(2, "  Matrix name (%s) too long (%d char max)!\n",
                       pbeparm->writematstem, strlenmax);
            Vnm_tprint(2, "  Not writing matrix!\n");
            return 0;
        }
        sprintf(outpath, "%s.%s", writematstem, "mat");
        mxtype[0] = 'R';
        mxtype[1] = 'S';
        mxtype[2] = 'A';
        /* Poisson operator only */
        if (pbeparm->writematflag == 0)
        {
            Vnm_tprint(1, "  Writing Poisson operator matrix \
to %s...\n",
                       outpath);

            /* Linearization of Poisson-Boltzmann operator around solution */
        }
        else if (pbeparm->writematflag == 1)
        {
            Vnm_tprint(1, "  Writing linearization of full \
Poisson-Boltzmann operator matrix to %s...\n",
                       outpath);
        }
        else
        {
            Vnm_tprint(2, "  Bogus matrix specification\
(%d)!\n",
                       pbeparm->writematflag);
            return 0;
        }

        Vnm_tprint(0, "  Printing operator...\n");
        //Vpmg_printColComp(pmg, outpath, outpath, mxtype,
        //          pbeparm->writematflag);
        return 0;
    }

    return 1;
}

VPUBLIC void storeAtomEnergy(Vpmg *pmg, int icalc, double **atomEnergy,
                             int *nenergy)
{

    Vatom *atom;
    Valist *alist;
    int i;

    alist = pmg->pbe->alist;
    *nenergy = Valist_getNumberAtoms(alist);
    *atomEnergy = (double *)Vmem_malloc(pmg->vmem, *nenergy, sizeof(double));

    for (i = 0; i < *nenergy; i++)
    {
        atom = Valist_getAtom(alist, i);
        (*atomEnergy)[i] = Vpmg_qfAtomEnergy(pmg, atom);
    }
}

VPUBLIC int writedataFlat(
    NOsh *nosh,
    Vcom *com,
    const char *fname,
    double totEnergy[NOSH_MAXCALC],
    double qfEnergy[NOSH_MAXCALC],
    double qmEnergy[NOSH_MAXCALC],
    double dielEnergy[NOSH_MAXCALC],
    int nenergy[NOSH_MAXCALC],
    double *atomEnergy[NOSH_MAXCALC],
    int nforce[NOSH_MAXCALC],
    AtomForce *atomForce[NOSH_MAXCALC])
{

    FILE *file;
    time_t now;
    int ielec, icalc, i, j;
    char *timestring = VNULL;
    PBEparm *pbeparm = VNULL;
    MGparm *mgparm = VNULL;
    double conversion, ltenergy, gtenergy, scalar;

    if (nosh->bogus)
        return 1;

    /* Initialize some variables */

    icalc = 0;

    file = fopen(fname, "w");
    if (file == VNULL)
    {
        Vnm_print(2, "writedataFlat: Problem opening virtual socket %s\n",
                  fname);
        return 0;
    }

    /* Strip the newline character from the date */

    now = time(VNULL);
    timestring = ctime(&now);
    fprintf(file, "%s\n", timestring);

    for (ielec = 0; ielec < nosh->nelec; ielec++)
    { /* elec loop */

        /* Initialize per-elec pointers */

        mgparm = nosh->calc[icalc]->mgparm;
        pbeparm = nosh->calc[icalc]->pbeparm;

        /* Convert from kT/e to kJ/mol */
        conversion = Vunit_kb * pbeparm->temp * (1e-3) * Vunit_Na;

        fprintf(file, "elec");
        if (Vstring_strcasecmp(nosh->elecname[ielec], "") != 0)
        {
            fprintf(file, " name %s\n", nosh->elecname[ielec]);
        }
        else
            fprintf(file, "\n");

        switch (mgparm->type)
        {
        case MCT_DUMMY:
            fprintf(file, "    mg-dummy\n");
            break;
        case MCT_MANUAL:
            fprintf(file, "    mg-manual\n");
            break;
        case MCT_AUTO:
            fprintf(file, "    mg-auto\n");
            break;
        case MCT_PARALLEL:
            fprintf(file, "    mg-para\n");
            break;
        default:
            break;
        }

        fprintf(file, "    mol %d\n", pbeparm->molid);
        fprintf(file, "    dime %d %d %d\n", mgparm->dime[0], mgparm->dime[1],
                mgparm->dime[2]);

        switch (pbeparm->pbetype)
        {
        case PBE_NPBE:
            fprintf(file, "    npbe\n");
            break;
        case PBE_LPBE:
            fprintf(file, "    lpbe\n");
            break;
        default:
            break;
        }

        if (pbeparm->nion > 0)
        {
            for (i = 0; i < pbeparm->nion; i++)
            {
                fprintf(file, "    ion %4.3f %4.3f %4.3f\n",
                        pbeparm->ionr[i], pbeparm->ionq[i], pbeparm->ionc[i]);
            }
        }

        fprintf(file, "    pdie %4.3f\n", pbeparm->pdie);
        fprintf(file, "    sdie %4.3f\n", pbeparm->sdie);

        switch (pbeparm->srfm)
        {
        case 0:
            fprintf(file, "    srfm mol\n");
            fprintf(file, "    srad %4.3f\n", pbeparm->srad);
            break;
        case 1:
            fprintf(file, "    srfm smol\n");
            fprintf(file, "    srad %4.3f\n", pbeparm->srad);
            break;
        case 2:
            fprintf(file, "    srfm spl2\n");
            fprintf(file, "    srad %4.3f\n", pbeparm->srad);
            break;
        default:
            break;
        }

        switch (pbeparm->bcfl)
        {
        case BCFL_ZERO:
            fprintf(file, "    bcfl zero\n");
            break;
        case BCFL_SDH:
            fprintf(file, "    bcfl sdh\n");
            break;
        case BCFL_MDH:
            fprintf(file, "    bcfl mdh\n");
            break;
        case BCFL_FOCUS:
            fprintf(file, "    bcfl focus\n");
            break;
        case BCFL_MAP:
            fprintf(file, "    bcfl map\n");
            break;
        case BCFL_MEM:
            fprintf(file, "    bcfl mem\n");
            break;
        default:
            break;
        }

        fprintf(file, "    temp %4.3f\n", pbeparm->temp);

        for (; icalc <= nosh->elec2calc[ielec]; icalc++)
        { /* calc loop */

            /* Reinitialize per-calc pointers */
            mgparm = nosh->calc[icalc]->mgparm;
            pbeparm = nosh->calc[icalc]->pbeparm;

            fprintf(file, "    calc\n");
            fprintf(file, "        id %i\n", (icalc + 1));
            fprintf(file, "        grid %4.3f %4.3f %4.3f\n",
                    mgparm->grid[0], mgparm->grid[1], mgparm->grid[2]);
            fprintf(file, "        glen %4.3f %4.3f %4.3f\n",
                    mgparm->glen[0], mgparm->glen[1], mgparm->glen[2]);

            if (pbeparm->calcenergy == PCE_TOTAL)
            {
                fprintf(file, "        totEnergy %1.12E kJ/mol\n",
                        (totEnergy[icalc] * conversion));
            }
            if (pbeparm->calcenergy == PCE_COMPS)
            {
                fprintf(file, "        totEnergy %1.12E kJ/mol\n",
                        (totEnergy[icalc] * conversion));
                fprintf(file, "        qfEnergy %1.12E kJ/mol\n",
                        (0.5 * qfEnergy[icalc] * conversion));
                fprintf(file, "        qmEnergy %1.12E kJ/mol\n",
                        (qmEnergy[icalc] * conversion));
                fprintf(file, "        dielEnergy %1.12E kJ/mol\n",
                        (dielEnergy[icalc] * conversion));
                for (i = 0; i < nenergy[icalc]; i++)
                {
                    fprintf(file, "        atom %i %1.12E kJ/mol\n", i,
                            (0.5 * atomEnergy[icalc][i] * conversion));
                }
            }

            if (pbeparm->calcforce == PCF_TOTAL)
            {
                fprintf(file, "        qfForce %1.12E %1.12E %1.12E kJ/mol/A\n",
                        (atomForce[icalc][0].qfForce[0] * conversion),
                        (atomForce[icalc][0].qfForce[1] * conversion),
                        (atomForce[icalc][0].qfForce[2] * conversion));
                fprintf(file, "        ibForce %1.12E %1.12E %1.12E kJ/mol/A\n",
                        (atomForce[icalc][0].ibForce[0] * conversion),
                        (atomForce[icalc][0].ibForce[1] * conversion),
                        (atomForce[icalc][0].ibForce[2] * conversion));
                fprintf(file, "        dbForce %1.12E %1.12E %1.12E kJ/mol/A\n",
                        (atomForce[icalc][0].dbForce[0] * conversion),
                        (atomForce[icalc][0].dbForce[1] * conversion),
                        (atomForce[icalc][0].dbForce[2] * conversion));
            }
            fprintf(file, "    end\n");
        }

        fprintf(file, "end\n");
    }

    /* Handle print energy statements */

    for (i = 0; i < nosh->nprint; i++)
    {

        if (nosh->printwhat[i] == NPT_ENERGY)
        {

            fprintf(file, "print energy");
            fprintf(file, " %d", nosh->printcalc[i][0] + 1);

            for (j = 1; j < nosh->printnarg[i]; j++)
            {
                if (nosh->printop[i][j - 1] == 0)
                    fprintf(file, " +");
                else if (nosh->printop[i][j - 1] == 1)
                    fprintf(file, " -");
                fprintf(file, " %d", nosh->printcalc[i][j] + 1);
            }

            fprintf(file, "\n");
            icalc = nosh->elec2calc[nosh->printcalc[i][0]];

            ltenergy = Vunit_kb * (1e-3) * Vunit_Na *
                       nosh->calc[icalc]->pbeparm->temp * totEnergy[icalc];

            for (j = 1; j < nosh->printnarg[i]; j++)
            {
                icalc = nosh->elec2calc[nosh->printcalc[i][j]];
                /* Add or subtract? */
                if (nosh->printop[i][j - 1] == 0)
                    scalar = 1.0;
                else if (nosh->printop[i][j - 1] == 1)
                    scalar = -1.0;
                /* Accumulate */
                ltenergy += (scalar * Vunit_kb * (1e-3) * Vunit_Na *
                             nosh->calc[icalc]->pbeparm->temp * totEnergy[icalc]);

                Vcom_reduce(com, &ltenergy, &gtenergy, 1, 2, 0);
            }
            fprintf(file, "    localEnergy %1.12E kJ/mol\n",
                    ltenergy);
            fprintf(file, "    globalEnergy %1.12E kJ/mol\nend\n",
                    gtenergy);
        }
    }

    fclose(file);

    return 1;
}

VPUBLIC int writedataXML(NOsh *nosh, Vcom *com, const char *fname,
                         double totEnergy[NOSH_MAXCALC],
                         double qfEnergy[NOSH_MAXCALC],
                         double qmEnergy[NOSH_MAXCALC],
                         double dielEnergy[NOSH_MAXCALC],
                         int nenergy[NOSH_MAXCALC],
                         double *atomEnergy[NOSH_MAXCALC],
                         int nforce[NOSH_MAXCALC],
                         AtomForce *atomForce[NOSH_MAXCALC])
{

    FILE *file;
    time_t now;
    int ielec, icalc, i, j;
    char *timestring = VNULL;
    char *c = VNULL;
    PBEparm *pbeparm = VNULL;
    MGparm *mgparm = VNULL;
    double conversion, ltenergy, gtenergy, scalar;

    if (nosh->bogus)
        return 1;

    /* Initialize some variables */

    icalc = 0;

    file = fopen(fname, "w");
    if (file == VNULL)
    {
        Vnm_print(2, "writedataXML: Problem opening virtual socket %s\n",
                  fname);
        return 0;
    }

    fprintf(file, "<?xml version=\"1.0\" encoding=\"UTF-8\"?>\n");
    fprintf(file, "<APBS>\n");

    /* Strip the newline character from the date */

    now = time(VNULL);
    timestring = ctime(&now);
    for (c = timestring; *c != '\n'; c++)
        ;
    *c = '\0';
    fprintf(file, "    <date>%s</date>\n", timestring);

    for (ielec = 0; ielec < nosh->nelec; ielec++)
    { /* elec loop */

        /* Initialize per-elec pointers */

        mgparm = nosh->calc[icalc]->mgparm;
        pbeparm = nosh->calc[icalc]->pbeparm;

        /* Convert from kT/e to kJ/mol */
        conversion = Vunit_kb * pbeparm->temp * (1e-3) * Vunit_Na;

        fprintf(file, "    <elec>\n");
        if (Vstring_strcasecmp(nosh->elecname[ielec], "") != 0)
        {
            fprintf(file, "      <name>%s</name>\n", nosh->elecname[ielec]);
        }

        switch (mgparm->type)
        {
        case MCT_DUMMY:
            fprintf(file, "      <type>mg-dummy</type>\n");
            break;
        case MCT_MANUAL:
            fprintf(file, "      <type>mg-manual</type>\n");
            break;
        case MCT_AUTO:
            fprintf(file, "      <type>mg-auto</type>\n");
            break;
        case MCT_PARALLEL:
            fprintf(file, "      <type>mg-para</type>\n");
            break;
        default:
            break;
        }

        fprintf(file, "      <molid>%d</molid>\n", pbeparm->molid);
        fprintf(file, "      <nx>%d</nx>\n", mgparm->dime[0]);
        fprintf(file, "      <ny>%d</ny>\n", mgparm->dime[1]);
        fprintf(file, "      <nz>%d</nz>\n", mgparm->dime[2]);

        switch (pbeparm->pbetype)
        {
        case PBE_NPBE:
            fprintf(file, "      <pbe>npbe</pbe>\n");
            break;
        case PBE_LPBE:
            fprintf(file, "      <pbe>lpbe</pbe>\n");
            break;
        default:
            break;
        }

        if (pbeparm->nion > 0)
        {
            for (i = 0; i < pbeparm->nion; i++)
            {
                fprintf(file, "      <ion>\n");
                fprintf(file, "          <radius>%4.3f A</radius>\n",
                        pbeparm->ionr[i]);
                fprintf(file, "          <charge>%4.3f A</charge>\n",
                        pbeparm->ionq[i]);
                fprintf(file, "          <concentration>%4.3f M</concentration>\n",
                        pbeparm->ionc[i]);
                fprintf(file, "      </ion>\n");
            }
        }

        fprintf(file, "      <pdie>%4.3f</pdie>\n", pbeparm->pdie);
        fprintf(file, "      <sdie>%4.3f</sdie>\n", pbeparm->sdie);

        switch (pbeparm->srfm)
        {
        case 0:
            fprintf(file, "      <srfm>mol</srfm>\n");
            fprintf(file, "      <srad>%4.3f</srad>\n", pbeparm->srad);
            break;
        case 1:
            fprintf(file, "      <srfm>smol</srfm>\n");
            fprintf(file, "      <srad>%4.3f</srad>\n", pbeparm->srad);
            break;
        case 2:
            fprintf(file, "      <srfm>spl2</srfm>\n");
            break;
        default:
            break;
        }

        switch (pbeparm->bcfl)
        {
        case BCFL_ZERO:
            fprintf(file, "      <bcfl>zero</bcfl>\n");
            break;
        case BCFL_SDH:
            fprintf(file, "      <bcfl>sdh</bcfl>\n");
            break;
        case BCFL_MDH:
            fprintf(file, "      <bcfl>mdh</bcfl>\n");
            break;
        case BCFL_FOCUS:
            fprintf(file, "      <bcfl>focus</bcfl>\n");
            break;
        case BCFL_MAP:
            fprintf(file, "      <bcfl>map</bcfl>\n");
            break;
        case BCFL_MEM:
            fprintf(file, "      <bcfl>mem</bcfl>\n");
            break;
        default:
            break;
        }

        fprintf(file, "      <temp>%4.3f K</temp>\n", pbeparm->temp);

        for (; icalc <= nosh->elec2calc[ielec]; icalc++)
        { /* calc loop */

            /* Reinitialize per-calc pointers */
            mgparm = nosh->calc[icalc]->mgparm;
            pbeparm = nosh->calc[icalc]->pbeparm;

            fprintf(file, "      <calc>\n");
            fprintf(file, "          <id>%i</id>\n", (icalc + 1));
            fprintf(file, "          <hx>%4.3f A</hx>\n", mgparm->grid[0]);
            fprintf(file, "          <hy>%4.3f A</hy>\n", mgparm->grid[1]);
            fprintf(file, "          <hz>%4.3f A</hz>\n", mgparm->grid[2]);
            fprintf(file, "          <xlen>%4.3f A</xlen>\n", mgparm->glen[0]);
            fprintf(file, "          <ylen>%4.3f A</ylen>\n", mgparm->glen[1]);
            fprintf(file, "          <zlen>%4.3f A</zlen>\n", mgparm->glen[2]);

            if (pbeparm->calcenergy == PCE_TOTAL)
            {
                fprintf(file, "          <totEnergy>%1.12E kJ/mol</totEnergy>\n",
                        (totEnergy[icalc] * conversion));
            }
            else if (pbeparm->calcenergy == PCE_COMPS)
            {
                fprintf(file, "          <totEnergy>%1.12E kJ/mol</totEnergy>\n",
                        (totEnergy[icalc] * conversion));
                fprintf(file, "          <qfEnergy>%1.12E kJ/mol</qfEnergy>\n",
                        (0.5 * qfEnergy[icalc] * conversion));
                fprintf(file, "          <qmEnergy>%1.12E kJ/mol</qmEnergy>\n",
                        (qmEnergy[icalc] * conversion));
                fprintf(file, "          <dielEnergy>%1.12E kJ/mol</dielEnergy>\n",
                        (dielEnergy[icalc] * conversion));
                for (i = 0; i < nenergy[icalc]; i++)
                {
                    fprintf(file, "          <atom>\n");
                    fprintf(file, "              <id>%i</id>\n", i + 1);
                    fprintf(file, "              <energy>%1.12E kJ/mol</energy>\n",
                            (0.5 * atomEnergy[icalc][i] * conversion));
                    fprintf(file, "          </atom>\n");
                }
            }

            if (pbeparm->calcforce == PCF_TOTAL)
            {
                fprintf(file, "          <qfforce_x>%1.12E</qfforce_x>\n",
                        atomForce[icalc][0].qfForce[0] * conversion);
                fprintf(file, "          <qfforce_y>%1.12E</qfforce_y>\n",
                        atomForce[icalc][0].qfForce[1] * conversion);
                fprintf(file, "          <qfforce_z>%1.12E</qfforce_z>\n",
                        atomForce[icalc][0].qfForce[2] * conversion);
                fprintf(file, "          <ibforce_x>%1.12E</ibforce_x>\n",
                        atomForce[icalc][0].ibForce[0] * conversion);
                fprintf(file, "          <ibforce_y>%1.12E</ibforce_y>\n",
                        atomForce[icalc][0].ibForce[1] * conversion);
                fprintf(file, "          <ibforce_z>%1.12E</ibforce_z>\n",
                        atomForce[icalc][0].ibForce[2] * conversion);
                fprintf(file, "          <dbforce_x>%1.12E</dbforce_x>\n",
                        atomForce[icalc][0].dbForce[0] * conversion);
                fprintf(file, "          <dbforce_y>%1.12E</dbforce_y>\n",
                        atomForce[icalc][0].dbForce[1] * conversion);
                fprintf(file, "          <dbforce_z>%1.12E</dbforce_z>\n",
                        atomForce[icalc][0].dbForce[2] * conversion);
            }

            fprintf(file, "      </calc>\n");
        }

        fprintf(file, "    </elec>\n");
    }

    /* Handle print energy statements */

    for (i = 0; i < nosh->nprint; i++)
    {

        if (nosh->printwhat[i] == NPT_ENERGY)
        {

            fprintf(file, "    <printEnergy>\n");
            fprintf(file, "        <equation>%d", nosh->printcalc[i][0] + 1);

            for (j = 1; j < nosh->printnarg[i]; j++)
            {
                if (nosh->printop[i][j - 1] == 0)
                    fprintf(file, " +");
                else if (nosh->printop[i][j - 1] == 1)
                    fprintf(file, " -");
                fprintf(file, " %d", nosh->printcalc[i][j] + 1);
            }

            fprintf(file, "</equation>\n");
            icalc = nosh->elec2calc[nosh->printcalc[i][0]];

            ltenergy = Vunit_kb * (1e-3) * Vunit_Na *
                       nosh->calc[icalc]->pbeparm->temp * totEnergy[icalc];

            for (j = 1; j < nosh->printnarg[i]; j++)
            {
                icalc = nosh->elec2calc[nosh->printcalc[i][j]];
                /* Add or subtract? */
                if (nosh->printop[i][j - 1] == 0)
                    scalar = 1.0;
                else if (nosh->printop[i][j - 1] == 1)
                    scalar = -1.0;
                /* Accumulate */
                ltenergy += (scalar * Vunit_kb * (1e-3) * Vunit_Na *
                             nosh->calc[icalc]->pbeparm->temp * totEnergy[icalc]);
            }
            Vcom_reduce(com, &ltenergy, &gtenergy, 1, 2, 0);
            fprintf(file, "        <localEnergy>%1.12E kJ/mol</localEnergy>\n",
                    ltenergy);
            fprintf(file, "        <globalEnergy>%1.12E kJ/mol</globalEnergy>\n",
                    gtenergy);

            fprintf(file, "    </printEnergy>\n");
        }
    }

    /* Add ending tags and close the file */
    fprintf(file, "</APBS>\n");
    fclose(file);

    return 1;
}

VPUBLIC int writedataMG(int rank,
                        NOsh *nosh,
                        PBEparm *pbeparm,
                        Vpmg *pmg)
{

    char writestem[VMAX_ARGLEN];
    char outpath[VMAX_ARGLEN];
    char title[72];
    int i,
        nx,
        ny,
        nz,
        natoms;
    double hx,
        hy,
        hzed,
        xcent,
        ycent,
        zcent,
        xmin,
        ymin,
        zmin;

    Vgrid *grid;
    Vio *sock;

    if (nosh->bogus)
        return 1;

    for (i = 0; i < pbeparm->numwrite; i++)
    {

        nx = pmg->pmgp->nx;
        ny = pmg->pmgp->ny;
        nz = pmg->pmgp->nz;
        hx = pmg->pmgp->hx;
        hy = pmg->pmgp->hy;
        hzed = pmg->pmgp->hzed;

        switch (pbeparm->writetype[i])
        {

        case VDT_CHARGE:

            Vnm_tprint(1, "  Writing charge distribution to ");
            xcent = pmg->pmgp->xcent;
            ycent = pmg->pmgp->ycent;
            zcent = pmg->pmgp->zcent;
            xmin = xcent - 0.5 * (nx - 1) * hx;
            ymin = ycent - 0.5 * (ny - 1) * hy;
            zmin = zcent - 0.5 * (nz - 1) * hzed;
            VASSERT(Vpmg_fillArray(pmg, pmg->rwork, VDT_CHARGE, 0.0,
                                   pbeparm->pbetype, pbeparm));
            sprintf(title, "CHARGE DISTRIBUTION (e)");
            break;

        case VDT_POT:

            Vnm_tprint(1, "  Writing potential to ");
            xcent = pmg->pmgp->xcent;
            ycent = pmg->pmgp->ycent;
            zcent = pmg->pmgp->zcent;
            xmin = xcent - 0.5 * (nx - 1) * hx;
            ymin = ycent - 0.5 * (ny - 1) * hy;
            zmin = zcent - 0.5 * (nz - 1) * hzed;
            VASSERT(Vpmg_fillArray(pmg, pmg->rwork, VDT_POT, 0.0,
                                   pbeparm->pbetype, pbeparm));
            sprintf(title, "POTENTIAL (kT/e)");
            break;

        case VDT_SMOL:

            Vnm_tprint(1, "  Writing molecular accessibility to ");
            xcent = pmg->pmgp->xcent;
            ycent = pmg->pmgp->ycent;
            zcent = pmg->pmgp->zcent;
            xmin = xcent - 0.5 * (nx - 1) * hx;
            ymin = ycent - 0.5 * (ny - 1) * hy;
            zmin = zcent - 0.5 * (nz - 1) * hzed;
            VASSERT(Vpmg_fillArray(pmg, pmg->rwork, VDT_SMOL,
                                   pbeparm->srad, pbeparm->pbetype, pbeparm));
            sprintf(title,
                    "SOLVENT ACCESSIBILITY -- MOLECULAR (%4.3f PROBE)",
                    pbeparm->srad);
            break;

        case VDT_SSPL:

            Vnm_tprint(1, "  Writing spline-based accessibility to ");
            xcent = pmg->pmgp->xcent;
            ycent = pmg->pmgp->ycent;
            zcent = pmg->pmgp->zcent;
            xmin = xcent - 0.5 * (nx - 1) * hx;
            ymin = ycent - 0.5 * (ny - 1) * hy;
            zmin = zcent - 0.5 * (nz - 1) * hzed;
            VASSERT(Vpmg_fillArray(pmg, pmg->rwork, VDT_SSPL,
                                   pbeparm->swin, pbeparm->pbetype, pbeparm));
            sprintf(title,
                    "SOLVENT ACCESSIBILITY -- SPLINE (%4.3f WINDOW)",
                    pbeparm->swin);
            break;

        case VDT_VDW:

            Vnm_tprint(1, "  Writing van der Waals accessibility to ");
            xcent = pmg->pmgp->xcent;
            ycent = pmg->pmgp->ycent;
            zcent = pmg->pmgp->zcent;
            xmin = xcent - 0.5 * (nx - 1) * hx;
            ymin = ycent - 0.5 * (ny - 1) * hy;
            zmin = zcent - 0.5 * (nz - 1) * hzed;
            VASSERT(Vpmg_fillArray(pmg, pmg->rwork, VDT_VDW, 0.0,
                                   pbeparm->pbetype, pbeparm));
            sprintf(title, "SOLVENT ACCESSIBILITY -- VAN DER WAALS");
            break;

        case VDT_IVDW:

            Vnm_tprint(1, "  Writing ion accessibility to ");
            xcent = pmg->pmgp->xcent;
            ycent = pmg->pmgp->ycent;
            zcent = pmg->pmgp->zcent;
            xmin = xcent - 0.5 * (nx - 1) * hx;
            ymin = ycent - 0.5 * (ny - 1) * hy;
            zmin = zcent - 0.5 * (nz - 1) * hzed;
            VASSERT(Vpmg_fillArray(pmg, pmg->rwork, VDT_IVDW,
                                   pmg->pbe->maxIonRadius, pbeparm->pbetype, pbeparm));
            sprintf(title,
                    "ION ACCESSIBILITY -- SPLINE (%4.3f RADIUS)",
                    pmg->pbe->maxIonRadius);
            break;

        case VDT_LAP:

            Vnm_tprint(1, "  Writing potential Laplacian to ");
            xcent = pmg->pmgp->xcent;
            ycent = pmg->pmgp->ycent;
            zcent = pmg->pmgp->zcent;
            xmin = xcent - 0.5 * (nx - 1) * hx;
            ymin = ycent - 0.5 * (ny - 1) * hy;
            zmin = zcent - 0.5 * (nz - 1) * hzed;
            VASSERT(Vpmg_fillArray(pmg, pmg->rwork, VDT_LAP, 0.0,
                                   pbeparm->pbetype, pbeparm));
            sprintf(title,
                    "POTENTIAL LAPLACIAN (kT/e/A^2)");
            break;

        case VDT_EDENS:

            Vnm_tprint(1, "  Writing energy density to ");
            xcent = pmg->pmgp->xcent;
            ycent = pmg->pmgp->ycent;
            zcent = pmg->pmgp->zcent;
            xmin = xcent - 0.5 * (nx - 1) * hx;
            ymin = ycent - 0.5 * (ny - 1) * hy;
            zmin = zcent - 0.5 * (nz - 1) * hzed;
            VASSERT(Vpmg_fillArray(pmg, pmg->rwork, VDT_EDENS, 0.0,
                                   pbeparm->pbetype, pbeparm));
            sprintf(title, "ENERGY DENSITY (kT/e/A)^2");
            break;

        case VDT_NDENS:

            Vnm_tprint(1, "  Writing number density to ");
            xcent = pmg->pmgp->xcent;
            ycent = pmg->pmgp->ycent;
            zcent = pmg->pmgp->zcent;
            xmin = xcent - 0.5 * (nx - 1) * hx;
            ymin = ycent - 0.5 * (ny - 1) * hy;
            zmin = zcent - 0.5 * (nz - 1) * hzed;
            VASSERT(Vpmg_fillArray(pmg, pmg->rwork, VDT_NDENS, 0.0,
                                   pbeparm->pbetype, pbeparm));
            sprintf(title,
                    "ION NUMBER DENSITY (M)");
            break;

        case VDT_QDENS:

            Vnm_tprint(1, "  Writing charge density to ");
            xcent = pmg->pmgp->xcent;
            ycent = pmg->pmgp->ycent;
            zcent = pmg->pmgp->zcent;
            xmin = xcent - 0.5 * (nx - 1) * hx;
            ymin = ycent - 0.5 * (ny - 1) * hy;
            zmin = zcent - 0.5 * (nz - 1) * hzed;
            VASSERT(Vpmg_fillArray(pmg, pmg->rwork, VDT_QDENS, 0.0,
                                   pbeparm->pbetype, pbeparm));
            sprintf(title,
                    "ION CHARGE DENSITY (e_c * M)");
            break;

        case VDT_DIELX:

            Vnm_tprint(1, "  Writing x-shifted dielectric map to ");
            xcent = pmg->pmgp->xcent + 0.5 * hx;
            ycent = pmg->pmgp->ycent;
            zcent = pmg->pmgp->zcent;
            xmin = xcent - 0.5 * (nx - 1) * hx;
            ymin = ycent - 0.5 * (ny - 1) * hy;
            zmin = zcent - 0.5 * (nz - 1) * hzed;
            VASSERT(Vpmg_fillArray(pmg, pmg->rwork, VDT_DIELX, 0.0,
                                   pbeparm->pbetype, pbeparm));
            sprintf(title,
                    "X-SHIFTED DIELECTRIC MAP");
            break;

        case VDT_DIELY:

            Vnm_tprint(1, "  Writing y-shifted dielectric map to ");
            xcent = pmg->pmgp->xcent;
            ycent = pmg->pmgp->ycent + 0.5 * hy;
            zcent = pmg->pmgp->zcent;
            xmin = xcent - 0.5 * (nx - 1) * hx;
            ymin = ycent - 0.5 * (ny - 1) * hy;
            zmin = zcent - 0.5 * (nz - 1) * hzed;
            VASSERT(Vpmg_fillArray(pmg, pmg->rwork, VDT_DIELY, 0.0,
                                   pbeparm->pbetype, pbeparm));
            sprintf(title,
                    "Y-SHIFTED DIELECTRIC MAP");
            break;

        case VDT_DIELZ:

            Vnm_tprint(1, "  Writing z-shifted dielectric map to ");
            xcent = pmg->pmgp->xcent;
            ycent = pmg->pmgp->ycent;
            zcent = pmg->pmgp->zcent + 0.5 * hzed;
            xmin = xcent - 0.5 * (nx - 1) * hx;
            ymin = ycent - 0.5 * (ny - 1) * hy;
            zmin = zcent - 0.5 * (nz - 1) * hzed;
            VASSERT(Vpmg_fillArray(pmg, pmg->rwork, VDT_DIELZ, 0.0,
                                   pbeparm->pbetype, pbeparm));
            sprintf(title,
                    "Z-SHIFTED DIELECTRIC MAP");
            break;

        case VDT_KAPPA:

            Vnm_tprint(1, "  Writing kappa map to ");
            xcent = pmg->pmgp->xcent;
            ycent = pmg->pmgp->ycent;
            zcent = pmg->pmgp->zcent;
            xmin = xcent - 0.5 * (nx - 1) * hx;
            ymin = ycent - 0.5 * (ny - 1) * hy;
            zmin = zcent - 0.5 * (nz - 1) * hzed;
            VASSERT(Vpmg_fillArray(pmg, pmg->rwork, VDT_KAPPA, 0.0,
                                   pbeparm->pbetype, pbeparm));
            sprintf(title,
                    "KAPPA MAP");
            break;

        case VDT_ATOMPOT:

            Vnm_tprint(1, "  Writing atom potentials to ");
            xcent = pmg->pmgp->xcent;
            ycent = pmg->pmgp->ycent;
            zcent = pmg->pmgp->zcent;
            xmin = xcent - 0.5 * (nx - 1) * hx;
            ymin = ycent - 0.5 * (ny - 1) * hy;
            zmin = zcent - 0.5 * (nz - 1) * hzed;
            VASSERT(Vpmg_fillArray(pmg, pmg->rwork, VDT_ATOMPOT, 0.0,
                                   pbeparm->pbetype, pbeparm));
            sprintf(title,
                    "ATOM POTENTIALS");
            break;
        default:

            Vnm_tprint(2, "Invalid data type for writing!\n");
            return 0;
        }

#ifdef HAVE_MPI_H
        sprintf(writestem, "%s-PE%d", pbeparm->writestem[i], rank);
#else
        if (nosh->ispara)
        {
            sprintf(writestem, "%s-PE%d", pbeparm->writestem[i], nosh->proc_rank);
        }
        else
        {
            sprintf(writestem, "%s", pbeparm->writestem[i]);
        }
#endif

        switch (pbeparm->writefmt[i])
        {

        case VDF_DX:
            sprintf(outpath, "%s.%s", writestem, "dx");
            Vnm_tprint(1, "%s\n", outpath);
            grid = Vgrid_ctor(nx, ny, nz, hx, hy, hzed, xmin, ymin, zmin,
                              pmg->rwork);
            Vgrid_writeDX(grid, "FILE", "ASC", VNULL, outpath, title,
                          pmg->pvec);
            Vgrid_dtor(&grid);
            break;

        case VDF_DXBIN:
            sprintf(outpath, "%s.%s", writestem, "dxbin");
            Vnm_tprint(1, "%s\n", outpath);
            grid = Vgrid_ctor(nx, ny, nz, hx, hy, hzed, xmin, ymin, zmin,
                              pmg->rwork);
            //TODO: write Vgrid_writeDXBIN method
            Vgrid_writeDXBIN(grid, "FILE", "ASC", VNULL, outpath, title,
                             pmg->pvec);
            Vgrid_dtor(&grid);
            break;

        case VDF_AVS:
            sprintf(outpath, "%s.%s", writestem, "ucd");
            Vnm_tprint(1, "%s\n", outpath);
            Vnm_tprint(2, "Sorry, AVS format isn't supported for \
uniform meshes yet!\n");
            break;

        case VDF_MCSF:
            sprintf(outpath, "%s.%s", writestem, "mcsf");
            Vnm_tprint(1, "%s\n", outpath);
            Vnm_tprint(2, "Sorry, MCSF format isn't supported for \
                           uniform meshes yet!\n");
            break;

        case VDF_UHBD:
            sprintf(outpath, "%s.%s", writestem, "grd");
            Vnm_tprint(1, "%s\n", outpath);
            grid = Vgrid_ctor(nx, ny, nz, hx, hy, hzed, xmin, ymin, zmin,
                              pmg->rwork);
            Vgrid_writeUHBD(grid, "FILE", "ASC", VNULL, outpath, title,
                            pmg->pvec);
            Vgrid_dtor(&grid);
            break;

        case VDF_GZ:
            sprintf(outpath, "%s.%s", writestem, "dx.gz");
            Vnm_tprint(1, "%s\n", outpath);
            grid = Vgrid_ctor(nx, ny, nz, hx, hy, hzed, xmin, ymin, zmin,
                              pmg->rwork);
            Vgrid_writeGZ(grid, "FILE", "ASC", VNULL, outpath, title,
                          pmg->pvec);
            Vgrid_dtor(&grid);
            break;
        case VDF_FLAT:
            sprintf(outpath, "%s.%s", writestem, "txt");
            Vnm_tprint(1, "%s\n", outpath);
            Vnm_print(0, "routines:  Opening virtual socket...\n");
            sock = Vio_ctor("FILE", "ASC", VNULL, outpath, "w");
            if (sock == VNULL)
            {
                Vnm_print(2, "routines:  Problem opening virtual socket %s\n",
                          outpath);
                return 0;
            }
            if (Vio_connect(sock, 0) < 0)
            {
                Vnm_print(2, "routines: Problem connecting virtual socket %s\n",
                          outpath);
                return 0;
            }
            Vio_printf(sock, "# Data from %s\n", PACKAGE_STRING);
            Vio_printf(sock, "# \n");
            Vio_printf(sock, "# %s\n", title);
            Vio_printf(sock, "# \n");
            natoms = pmg->pbe->alist[pbeparm->molid - 1].number;
            for (i = 0; i < natoms; i++)
                Vio_printf(sock, "%12.6e\n", pmg->rwork[i]);
            break;
        default:
            Vnm_tprint(2, "Bogus data format (%d)!\n",
                       pbeparm->writefmt[i]);
            break;
        }
    }

    return 1;
}

VPUBLIC double returnEnergy(Vcom *com,
                            NOsh *nosh,
                            double totEnergy[NOSH_MAXCALC],
                            int iprint)
{

    int iarg,
        calcid;
    double ltenergy,
        scalar;

    calcid = nosh->elec2calc[nosh->printcalc[iprint][0]];
    if (nosh->calc[calcid]->pbeparm->calcenergy != PCE_NO)
    {
        ltenergy = Vunit_kb * (1e-3) * Vunit_Na *
                   nosh->calc[calcid]->pbeparm->temp * totEnergy[calcid];
    }
    else
    {
        Vnm_tprint(2, " No energy available in Calculation %d\n", calcid + 1);
        return 0.0;
    }
    for (iarg = 1; iarg < nosh->printnarg[iprint]; iarg++)
    {
        calcid = nosh->elec2calc[nosh->printcalc[iprint][iarg]];
        /* Add or substract */
        if (nosh->printop[iprint][iarg - 1] == 0)
            scalar = 1.0;
        else if (nosh->printop[iprint][iarg - 1] == 1)
            scalar = -1.0;
        /* Accumulate */
        ltenergy += (scalar * Vunit_kb * (1e-3) * Vunit_Na *
                     nosh->calc[calcid]->pbeparm->temp * totEnergy[calcid]);
    }

    return ltenergy;
}

VPUBLIC int printEnergy(Vcom *com,
                        NOsh *nosh,
                        double totEnergy[NOSH_MAXCALC],
                        int iprint)
{

    int iarg,
        calcid;
    double ltenergy,
        gtenergy,
        scalar;

    Vnm_tprint(2, "Warning: The 'energy' print keyword is deprecated.\n"
                  "         Use eilecEnergy for electrostatics energy calcs.\n\n");

    if (Vstring_strcasecmp(nosh->elecname[nosh->printcalc[iprint][0]], "") == 0)
    {
        Vnm_tprint(1, "print energy %d ", nosh->printcalc[iprint][0] + 1);
    }
    else
    {
        Vnm_tprint(1, "print energy %d (%s) ", nosh->printcalc[iprint][0] + 1,
                   nosh->elecname[nosh->printcalc[iprint][0]]);
    }
    for (iarg = 1; iarg < nosh->printnarg[iprint]; iarg++)
    {
        if (nosh->printop[iprint][iarg - 1] == 0)
            Vnm_tprint(1, "+ ");
        else if (nosh->printop[iprint][iarg - 1] == 1)
            Vnm_tprint(1, "- ");
        else
        {
            Vnm_tprint(2, "Undefined PRINT operation!\n");
            return 0;
        }
        if (Vstring_strcasecmp(nosh->elecname[nosh->printcalc[iprint][iarg]],
                               "") == 0)
        {
            Vnm_tprint(1, "%d ", nosh->printcalc[iprint][iarg] + 1);
        }
        else
        {
            Vnm_tprint(1, "%d (%s) ", nosh->printcalc[iprint][iarg] + 1,
                       nosh->elecname[nosh->printcalc[iprint][iarg]]);
        }
    }
    Vnm_tprint(1, "end\n");
    calcid = nosh->elec2calc[nosh->printcalc[iprint][0]];
    if (nosh->calc[calcid]->pbeparm->calcenergy != PCE_NO)
    {
        ltenergy = Vunit_kb * (1e-3) * Vunit_Na *
                   nosh->calc[calcid]->pbeparm->temp * totEnergy[calcid];
    }
    else
    {
        Vnm_tprint(2, "  Didn't calculate energy in Calculation \
#%d\n",
                   calcid + 1);
        return 0;
    }
    for (iarg = 1; iarg < nosh->printnarg[iprint]; iarg++)
    {
        calcid = nosh->elec2calc[nosh->printcalc[iprint][iarg]];
        /* Add or subtract? */
        if (nosh->printop[iprint][iarg - 1] == 0)
            scalar = 1.0;
        else if (nosh->printop[iprint][iarg - 1] == 1)
            scalar = -1.0;
        /* Accumulate */
        ltenergy += (scalar * Vunit_kb * (1e-3) * Vunit_Na *
                     nosh->calc[calcid]->pbeparm->temp * totEnergy[calcid]);
    }

    Vnm_tprint(1, "  Local net energy (PE %d) = %1.12E kJ/mol\n",
               Vcom_rank(com), ltenergy);
    Vnm_tprint(0, "printEnergy:  Performing global reduction (sum)\n");
    Vcom_reduce(com, &ltenergy, &gtenergy, 1, 2, 0);
    Vnm_tprint(1, "  Global net ELEC energy = %1.12E kJ/mol\n", gtenergy);

    return 1;
}

VPUBLIC int printElecEnergy(Vcom *com,
                            NOsh *nosh,
                            double totEnergy[NOSH_MAXCALC],
                            int iprint)
{

    int iarg,
        calcid;
    double ltenergy,
        gtenergy,
        scalar;

    if (Vstring_strcasecmp(nosh->elecname[nosh->printcalc[iprint][0]], "") == 0)
    {
        Vnm_tprint(1, "\nprint energy %d ", nosh->printcalc[iprint][0] + 1);
    }
    else
    {
        Vnm_tprint(1, "\nprint energy %d (%s) ", nosh->printcalc[iprint][0] + 1,
                   nosh->elecname[nosh->printcalc[iprint][0]]);
    }
    for (iarg = 1; iarg < nosh->printnarg[iprint]; iarg++)
    {
        if (nosh->printop[iprint][iarg - 1] == 0)
            Vnm_tprint(1, "+ ");
        else if (nosh->printop[iprint][iarg - 1] == 1)
            Vnm_tprint(1, "- ");
        else
        {
            Vnm_tprint(2, "Undefined PRINT operation!\n");
            return 0;
        }
        if (Vstring_strcasecmp(nosh->elecname[nosh->printcalc[iprint][iarg]],
                               "") == 0)
        {
            Vnm_tprint(1, "%d ", nosh->printcalc[iprint][iarg] + 1);
        }
        else
        {
            Vnm_tprint(1, "%d (%s) ", nosh->printcalc[iprint][iarg] + 1,
                       nosh->elecname[nosh->printcalc[iprint][iarg]]);
        }
    }
    Vnm_tprint(1, "end\n");
    calcid = nosh->elec2calc[nosh->printcalc[iprint][0]];
    if (nosh->calc[calcid]->pbeparm->calcenergy != PCE_NO)
    {
        ltenergy = Vunit_kb * (1e-3) * Vunit_Na *
                   nosh->calc[calcid]->pbeparm->temp * totEnergy[calcid];
    }
    else
    {
        Vnm_tprint(2, "  Didn't calculate energy in Calculation \
#%d\n",
                   calcid + 1);
        return 0;
    }
    for (iarg = 1; iarg < nosh->printnarg[iprint]; iarg++)
    {
        calcid = nosh->elec2calc[nosh->printcalc[iprint][iarg]];
        /* Add or subtract? */
        if (nosh->printop[iprint][iarg - 1] == 0)
            scalar = 1.0;
        else if (nosh->printop[iprint][iarg - 1] == 1)
            scalar = -1.0;
        /* Accumulate */
        ltenergy += (scalar * Vunit_kb * (1e-3) * Vunit_Na *
                     nosh->calc[calcid]->pbeparm->temp * totEnergy[calcid]);
    }

    Vnm_tprint(1, "  Local net energy (PE %d) = %1.12E kJ/mol\n",
               Vcom_rank(com), ltenergy);
    Vnm_tprint(0, "printEnergy:  Performing global reduction (sum)\n");
    Vcom_reduce(com, &ltenergy, &gtenergy, 1, 2, 0);
    Vnm_tprint(1, "  Global net ELEC energy = %1.12E kJ/mol\n", gtenergy);

    return 1;
}

VPUBLIC int printApolEnergy(NOsh *nosh,
                            int iprint)
{

    int iarg,
        calcid;
    double gtenergy,
        scalar;
    APOLparm *apolparm = VNULL;

    if (Vstring_strcasecmp(nosh->apolname[nosh->printcalc[iprint][0]], "") == 0)
    {
        Vnm_tprint(1, "\nprint APOL energy %d ", nosh->printcalc[iprint][0] + 1);
    }
    else
    {
        Vnm_tprint(1, "\nprint APOL energy %d (%s) ", nosh->printcalc[iprint][0] + 1,
                   nosh->apolname[nosh->printcalc[iprint][0]]);
    }
    for (iarg = 1; iarg < nosh->printnarg[iprint]; iarg++)
    {
        if (nosh->printop[iprint][iarg - 1] == 0)
            Vnm_tprint(1, "+ ");
        else if (nosh->printop[iprint][iarg - 1] == 1)
            Vnm_tprint(1, "- ");
        else
        {
            Vnm_tprint(2, "Undefined PRINT operation!\n");
            return 0;
        }
        if (Vstring_strcasecmp(nosh->apolname[nosh->printcalc[iprint][iarg]],
                               "") == 0)
        {
            Vnm_tprint(1, "%d ", nosh->printcalc[iprint][iarg] + 1);
        }
        else
        {
            Vnm_tprint(1, "%d (%s) ", nosh->printcalc[iprint][iarg] + 1,
                       nosh->apolname[nosh->printcalc[iprint][iarg]]);
        }
    }
    Vnm_tprint(1, "end\n");

    calcid = nosh->apol2calc[nosh->printcalc[iprint][0]];
    apolparm = nosh->calc[calcid]->apolparm;

    if (apolparm->calcenergy == ACE_TOTAL)
    {
        gtenergy = ((apolparm->gamma * apolparm->sasa) + (apolparm->press * apolparm->sav) + (apolparm->wcaEnergy));
    }
    else
    {
        Vnm_tprint(2, "  Didn't calculate energy in Calculation #%d\n", calcid + 1);
        return 0;
    }
    for (iarg = 1; iarg < nosh->printnarg[iprint]; iarg++)
    {
        calcid = nosh->apol2calc[nosh->printcalc[iprint][iarg]];
        apolparm = nosh->calc[calcid]->apolparm;

        /* Add or subtract? */
        if (nosh->printop[iprint][iarg - 1] == 0)
            scalar = 1.0;
        else if (nosh->printop[iprint][iarg - 1] == 1)
            scalar = -1.0;
        /* Accumulate */
        gtenergy += (scalar * ((apolparm->gamma * apolparm->sasa) +
                               (apolparm->press * apolparm->sav) +
                               (apolparm->wcaEnergy)));
    }

    Vnm_tprint(1, "  Global net APOL energy = %1.12E kJ/mol\n", gtenergy);
    return 1;
}

VPUBLIC int printForce(Vcom *com,
                       NOsh *nosh,
                       int nforce[NOSH_MAXCALC],
                       AtomForce *atomForce[NOSH_MAXCALC],
                       int iprint)
{

    int iarg,
        ifr,
        ivc,
        calcid,
        refnforce,
        refcalcforce;
    double temp,
        scalar,
        totforce[3];
    AtomForce *lforce,
        *gforce,
        *aforce;

    Vnm_tprint(2, "Warning: The 'force' print keyword is deprecated.\n"
                  "         Use elecForce for electrostatics force calcs.\n\n");

    if (Vstring_strcasecmp(nosh->elecname[nosh->printcalc[iprint][0]], "") == 0)
    {
        Vnm_tprint(1, "print force %d ", nosh->printcalc[iprint][0] + 1);
    }
    else
    {
        Vnm_tprint(1, "print force %d (%s) ", nosh->printcalc[iprint][0] + 1,
                   nosh->elecname[nosh->printcalc[iprint][0]]);
    }
    for (iarg = 1; iarg < nosh->printnarg[iprint]; iarg++)
    {
        if (nosh->printop[iprint][iarg - 1] == 0)
            Vnm_tprint(1, "+ ");
        else if (nosh->printop[iprint][iarg - 1] == 1)
            Vnm_tprint(1, "- ");
        else
        {
            Vnm_tprint(2, "Undefined PRINT operation!\n");
            return 0;
        }
        if (Vstring_strcasecmp(nosh->elecname[nosh->printcalc[iprint][iarg]],
                               "") == 0)
        {
            Vnm_tprint(1, "%d ", nosh->printcalc[iprint][iarg] + 1);
        }
        else
        {
            Vnm_tprint(1, "%d (%s) ", nosh->printcalc[iprint][iarg] + 1,
                       nosh->elecname[nosh->printcalc[iprint][iarg]]);
        }
    }
    Vnm_tprint(1, "end\n");

    /* First, go through and make sure we did the same type of force
        * evaluation in each of the requested calculations */
    calcid = nosh->elec2calc[nosh->printcalc[iprint][0]];
    refnforce = nforce[calcid];
    refcalcforce = nosh->calc[calcid]->pbeparm->calcforce;
    if (refcalcforce == PCF_NO)
    {
        Vnm_tprint(2, "  Didn't calculate force in calculation \
#%d\n",
                   calcid + 1);
        return 0;
    }
    for (iarg = 1; iarg < nosh->printnarg[iprint]; iarg++)
    {
        calcid = nosh->elec2calc[nosh->printcalc[iprint][iarg] - 1];
        if (nosh->calc[calcid]->pbeparm->calcforce != refcalcforce)
        {
            Vnm_tprint(2, "  Inconsistent calcforce declarations in \
calculations %d and %d\n",
                       nosh->elec2calc[nosh->printcalc[iprint][0]] + 1,
                       calcid + 1);
            return 0;
        }
        if (nforce[calcid] != refnforce)
        {
            Vnm_tprint(2, "  Inconsistent number of forces evaluated in \
calculations %d and %d\n",
                       nosh->elec2calc[nosh->printcalc[iprint][0]] + 1,
                       calcid + 1);
            return 0;
        }
    }

    /* Now, allocate space to accumulate the forces */
    lforce = (AtomForce *)Vmem_malloc(VNULL, refnforce, sizeof(AtomForce));
    gforce = (AtomForce *)Vmem_malloc(VNULL, refnforce, sizeof(AtomForce));

    /* Now, accumulate the forces */
    calcid = nosh->elec2calc[nosh->printcalc[iprint][0]];
    aforce = atomForce[calcid];
    temp = nosh->calc[calcid]->pbeparm->temp;

    /* Load up the first calculation */
    if (refcalcforce == PCF_TOTAL)
    {
        /* Set to total force */
        for (ivc = 0; ivc < 3; ivc++)
        {
            lforce[0].qfForce[ivc] =
                Vunit_kb * (1e-3) * Vunit_Na * temp * aforce[0].qfForce[ivc];
            lforce[0].ibForce[ivc] =
                Vunit_kb * (1e-3) * Vunit_Na * temp * aforce[0].ibForce[ivc];
            lforce[0].dbForce[ivc] =
                Vunit_kb * (1e-3) * Vunit_Na * temp * aforce[0].dbForce[ivc];
        }
    }
    else if (refcalcforce == PCF_COMPS)
    {
        for (ifr = 0; ifr < refnforce; ifr++)
        {
            for (ivc = 0; ivc < 3; ivc++)
            {
                lforce[ifr].qfForce[ivc] =
                    Vunit_kb * (1e-3) * Vunit_Na * temp * aforce[ifr].qfForce[ivc];
                lforce[ifr].ibForce[ivc] =
                    Vunit_kb * (1e-3) * Vunit_Na * temp * aforce[ifr].ibForce[ivc];
                lforce[ifr].dbForce[ivc] =
                    Vunit_kb * (1e-3) * Vunit_Na * temp * aforce[ifr].dbForce[ivc];
            }
        }
    }

    /* Load up the rest of the calculations */
    for (iarg = 1; iarg < nosh->printnarg[iprint]; iarg++)
    {
        calcid = nosh->elec2calc[nosh->printcalc[iprint][iarg]];
        temp = nosh->calc[calcid]->pbeparm->temp;
        aforce = atomForce[calcid];
        /* Get operation */
        if (nosh->printop[iprint][iarg - 1] == 0)
            scalar = +1.0;
        else if (nosh->printop[iprint][iarg - 1] == 1)
            scalar = -1.0;
        else
            scalar = 0.0;
        /* Accumulate */
        if (refcalcforce == PCF_TOTAL)
        {
            /* Set to total force */
            for (ivc = 0; ivc < 3; ivc++)
            {
                lforce[0].qfForce[ivc] +=
                    (scalar * Vunit_kb * (1e-3) * Vunit_Na * temp * aforce[0].qfForce[ivc]);
                lforce[0].ibForce[ivc] +=
                    (scalar * Vunit_kb * (1e-3) * Vunit_Na * temp * aforce[0].ibForce[ivc]);
                lforce[0].dbForce[ivc] +=
                    (scalar * Vunit_kb * (1e-3) * Vunit_Na * temp * aforce[0].dbForce[ivc]);
            }
        }
        else if (refcalcforce == PCF_COMPS)
        {
            for (ifr = 0; ifr < refnforce; ifr++)
            {
                for (ivc = 0; ivc < 3; ivc++)
                {
                    lforce[ifr].qfForce[ivc] +=
                        (scalar * Vunit_kb * (1e-3) * Vunit_Na * temp * aforce[ifr].qfForce[ivc]);
                    lforce[ifr].ibForce[ivc] +=
                        (scalar * Vunit_kb * (1e-3) * Vunit_Na * temp * aforce[ifr].ibForce[ivc]);
                    lforce[ifr].dbForce[ivc] +=
                        (scalar * Vunit_kb * (1e-3) * Vunit_Na * temp * aforce[ifr].dbForce[ivc]);
                }
            }
        }
    }

    Vnm_tprint(0, "printEnergy:  Performing global reduction (sum)\n");
    for (ifr = 0; ifr < refnforce; ifr++)
    {
        Vcom_reduce(com, lforce[ifr].qfForce, gforce[ifr].qfForce, 3, 2, 0);
        Vcom_reduce(com, lforce[ifr].ibForce, gforce[ifr].ibForce, 3, 2, 0);
        Vcom_reduce(com, lforce[ifr].dbForce, gforce[ifr].dbForce, 3, 2, 0);
    }

#if 0
    if (refcalcforce == PCF_TOTAL) {
        Vnm_tprint( 1, "  Local net fixed charge force = \
(%1.12E, %1.12E, %1.12E) kJ/mol/A\n", lforce[0].qfForce[0],
                    lforce[0].qfForce[1], lforce[0].qfForce[2]);
        Vnm_tprint( 1, "  Local net ionic boundary force = \
(%1.12E, %1.12E, %1.12E) kJ/mol/A\n", lforce[0].ibForce[0],
                    lforce[0].ibForce[1], lforce[0].ibForce[2]);
        Vnm_tprint( 1, "  Local net dielectric boundary force = \
(%1.12E, %1.12E, %1.12E) kJ/mol/A\n", lforce[0].dbForce[0],
                    lforce[0].dbForce[1], lforce[0].dbForce[2]);
    } else if (refcalcforce == PCF_COMPS) {
        for (ifr=0; ifr<refnforce; ifr++) {
            Vnm_tprint( 1, "  Local fixed charge force \
(atom %d) = (%1.12E, %1.12E, %1.12E) kJ/mol/A\n", ifr, lforce[ifr].qfForce[0],
                        lforce[ifr].qfForce[1], lforce[ifr].qfForce[2]);
            Vnm_tprint( 1, "  Local ionic boundary force \
(atom %d) = (%1.12E, %1.12E, %1.12E) kJ/mol/A\n", ifr, lforce[ifr].ibForce[0],
                        lforce[ifr].ibForce[1], lforce[ifr].ibForce[2]);
            Vnm_tprint( 1, "  Local dielectric boundary force \
(atom %d) = (%1.12E, %1.12E, %1.12E) kJ/mol/A\n", ifr, lforce[ifr].dbForce[0],
                        lforce[ifr].dbForce[1], lforce[ifr].dbForce[2]);
        }
    }
#endif

    if (refcalcforce == PCF_TOTAL)
    {
        Vnm_tprint(1, "  Printing net forces (kJ/mol/A).\n");
        Vnm_tprint(1, "  Legend:\n");
        Vnm_tprint(1, "    tot -- Total force\n");
        Vnm_tprint(1, "    qf  -- Fixed charge force\n");
        Vnm_tprint(1, "    db  -- Dielectric boundary force\n");
        Vnm_tprint(1, "    ib  -- Ionic boundary force\n");

        for (ivc = 0; ivc < 3; ivc++)
        {
            totforce[ivc] =
                gforce[0].qfForce[ivc] + gforce[0].ibForce[ivc] + gforce[0].dbForce[ivc];
        }

        Vnm_tprint(1, "  tot %1.12E  %1.12E  %1.12E\n", totforce[0],
                   totforce[1], totforce[2]);
        Vnm_tprint(1, "  qf  %1.12E  %1.12E  %1.12E\n", gforce[0].qfForce[0],
                   gforce[0].qfForce[1], gforce[0].qfForce[2]);
        Vnm_tprint(1, "  ib  %1.12E  %1.12E  %1.12E\n", gforce[0].ibForce[0],
                   gforce[0].ibForce[1], gforce[0].ibForce[2]);
        Vnm_tprint(1, "  db  %1.12E  %1.12E  %1.12E\n", gforce[0].dbForce[0],
                   gforce[0].dbForce[1], gforce[0].dbForce[2]);
    }
    else if (refcalcforce == PCF_COMPS)
    {

        Vnm_tprint(1, "  Printing per-atom forces (kJ/mol/A).\n");
        Vnm_tprint(1, "  Legend:\n");
        Vnm_tprint(1, "    tot n -- Total force for atom n\n");
        Vnm_tprint(1, "    qf  n -- Fixed charge force for atom n\n");
        Vnm_tprint(1, "    db  n -- Dielectric boundary force for atom n\n");
        Vnm_tprint(1, "    ib  n -- Ionic boundary force for atom n\n");
        Vnm_tprint(1, "    tot all -- Total force for system\n");

        totforce[0] = 0.0;
        totforce[1] = 0.0;
        totforce[2] = 0.0;

        for (ifr = 0; ifr < refnforce; ifr++)
        {
            Vnm_tprint(1, "  qf  %d  %1.12E  %1.12E  %1.12E\n", ifr,
                       gforce[ifr].qfForce[0], gforce[ifr].qfForce[1],
                       gforce[ifr].qfForce[2]);
            Vnm_tprint(1, "  ib  %d  %1.12E  %1.12E  %1.12E\n", ifr,
                       gforce[ifr].ibForce[0], gforce[ifr].ibForce[1],
                       gforce[ifr].ibForce[2]);
            Vnm_tprint(1, "  db  %d  %1.12E  %1.12E  %1.12E\n", ifr,
                       gforce[ifr].dbForce[0], gforce[ifr].dbForce[1],
                       gforce[ifr].dbForce[2]);
            Vnm_tprint(1, "  tot %d  %1.12E  %1.12E  %1.12E\n", ifr,
                       (gforce[ifr].dbForce[0] + gforce[ifr].ibForce[0] +
                        gforce[ifr].qfForce[0]),
                       (gforce[ifr].dbForce[1] + gforce[ifr].ibForce[1] +
                        gforce[ifr].qfForce[1]),
                       (gforce[ifr].dbForce[2] + gforce[ifr].ibForce[2] +
                        gforce[ifr].qfForce[2]));
            for (ivc = 0; ivc < 3; ivc++)
            {
                totforce[ivc] += (gforce[ifr].dbForce[ivc] + gforce[ifr].ibForce[ivc] + gforce[ifr].qfForce[ivc]);
            }
        }
        Vnm_tprint(1, "  tot all %1.12E  %1.12E  %1.12E\n", totforce[0],
                   totforce[1], totforce[2]);
    }

    Vmem_free(VNULL, refnforce, sizeof(AtomForce), (void **)(&lforce));
    Vmem_free(VNULL, refnforce, sizeof(AtomForce), (void **)(&gforce));

    return 1;
}

VPUBLIC int printElecForce(Vcom *com,
                           NOsh *nosh,
                           int nforce[NOSH_MAXCALC],
                           AtomForce *atomForce[NOSH_MAXCALC],
                           int iprint)
{

    int iarg,
        ifr,
        ivc,
        calcid,
        refnforce,
        refcalcforce;
    double temp,
        scalar,
        totforce[3];
    AtomForce *lforce, *gforce, *aforce;

    if (Vstring_strcasecmp(nosh->elecname[nosh->printcalc[iprint][0]], "") == 0)
    {
        Vnm_tprint(1, "print force %d ", nosh->printcalc[iprint][0] + 1);
    }
    else
    {
        Vnm_tprint(1, "print force %d (%s) ", nosh->printcalc[iprint][0] + 1,
                   nosh->elecname[nosh->printcalc[iprint][0]]);
    }
    for (iarg = 1; iarg < nosh->printnarg[iprint]; iarg++)
    {
        if (nosh->printop[iprint][iarg - 1] == 0)
            Vnm_tprint(1, "+ ");
        else if (nosh->printop[iprint][iarg - 1] == 1)
            Vnm_tprint(1, "- ");
        else
        {
            Vnm_tprint(2, "Undefined PRINT operation!\n");
            return 0;
        }
        if (Vstring_strcasecmp(nosh->elecname[nosh->printcalc[iprint][iarg]],
                               "") == 0)
        {
            Vnm_tprint(1, "%d ", nosh->printcalc[iprint][iarg] + 1);
        }
        else
        {
            Vnm_tprint(1, "%d (%s) ", nosh->printcalc[iprint][iarg] + 1,
                       nosh->elecname[nosh->printcalc[iprint][iarg]]);
        }
    }
    Vnm_tprint(1, "end\n");

    /* First, go through and make sure we did the same type of force
        * evaluation in each of the requested calculations */
    calcid = nosh->elec2calc[nosh->printcalc[iprint][0]];
    refnforce = nforce[calcid];
    refcalcforce = nosh->calc[calcid]->pbeparm->calcforce;
    if (refcalcforce == PCF_NO)
    {
        Vnm_tprint(2, "  Didn't calculate force in calculation \
#%d\n",
                   calcid + 1);
        return 0;
    }
    for (iarg = 1; iarg < nosh->printnarg[iprint]; iarg++)
    {
        calcid = nosh->elec2calc[nosh->printcalc[iprint][iarg] - 1];
        if (nosh->calc[calcid]->pbeparm->calcforce != refcalcforce)
        {
            Vnm_tprint(2, "  Inconsistent calcforce declarations in \
calculations %d and %d\n",
                       nosh->elec2calc[nosh->printcalc[iprint][0]] + 1,
                       calcid + 1);
            return 0;
        }
        if (nforce[calcid] != refnforce)
        {
            Vnm_tprint(2, "  Inconsistent number of forces evaluated in \
calculations %d and %d\n",
                       nosh->elec2calc[nosh->printcalc[iprint][0]] + 1,
                       calcid + 1);
            return 0;
        }
    }

    /* Now, allocate space to accumulate the forces */
    lforce = (AtomForce *)Vmem_malloc(VNULL, refnforce, sizeof(AtomForce));
    gforce = (AtomForce *)Vmem_malloc(VNULL, refnforce, sizeof(AtomForce));

    /* Now, accumulate the forces */
    calcid = nosh->elec2calc[nosh->printcalc[iprint][0]];
    aforce = atomForce[calcid];
    temp = nosh->calc[calcid]->pbeparm->temp;

    /* Load up the first calculation */
    if (refcalcforce == PCF_TOTAL)
    {
        /* Set to total force */
        for (ivc = 0; ivc < 3; ivc++)
        {
            lforce[0].qfForce[ivc] =
                Vunit_kb * (1e-3) * Vunit_Na * temp * aforce[0].qfForce[ivc];
            lforce[0].ibForce[ivc] =
                Vunit_kb * (1e-3) * Vunit_Na * temp * aforce[0].ibForce[ivc];
            lforce[0].dbForce[ivc] =
                Vunit_kb * (1e-3) * Vunit_Na * temp * aforce[0].dbForce[ivc];
        }
    }
    else if (refcalcforce == PCF_COMPS)
    {
        for (ifr = 0; ifr < refnforce; ifr++)
        {
            for (ivc = 0; ivc < 3; ivc++)
            {
                lforce[ifr].qfForce[ivc] =
                    Vunit_kb * (1e-3) * Vunit_Na * temp * aforce[ifr].qfForce[ivc];
                lforce[ifr].ibForce[ivc] =
                    Vunit_kb * (1e-3) * Vunit_Na * temp * aforce[ifr].ibForce[ivc];
                lforce[ifr].dbForce[ivc] =
                    Vunit_kb * (1e-3) * Vunit_Na * temp * aforce[ifr].dbForce[ivc];
            }
        }
    }

    /* Load up the rest of the calculations */
    for (iarg = 1; iarg < nosh->printnarg[iprint]; iarg++)
    {
        calcid = nosh->elec2calc[nosh->printcalc[iprint][iarg]];
        temp = nosh->calc[calcid]->pbeparm->temp;
        aforce = atomForce[calcid];
        /* Get operation */
        if (nosh->printop[iprint][iarg - 1] == 0)
            scalar = +1.0;
        else if (nosh->printop[iprint][iarg - 1] == 1)
            scalar = -1.0;
        else
            scalar = 0.0;
        /* Accumulate */
        if (refcalcforce == PCF_TOTAL)
        {
            /* Set to total force */
            for (ivc = 0; ivc < 3; ivc++)
            {
                lforce[0].qfForce[ivc] +=
                    (scalar * Vunit_kb * (1e-3) * Vunit_Na * temp * aforce[0].qfForce[ivc]);
                lforce[0].ibForce[ivc] +=
                    (scalar * Vunit_kb * (1e-3) * Vunit_Na * temp * aforce[0].ibForce[ivc]);
                lforce[0].dbForce[ivc] +=
                    (scalar * Vunit_kb * (1e-3) * Vunit_Na * temp * aforce[0].dbForce[ivc]);
            }
        }
        else if (refcalcforce == PCF_COMPS)
        {
            for (ifr = 0; ifr < refnforce; ifr++)
            {
                for (ivc = 0; ivc < 3; ivc++)
                {
                    lforce[ifr].qfForce[ivc] +=
                        (scalar * Vunit_kb * (1e-3) * Vunit_Na * temp * aforce[ifr].qfForce[ivc]);
                    lforce[ifr].ibForce[ivc] +=
                        (scalar * Vunit_kb * (1e-3) * Vunit_Na * temp * aforce[ifr].ibForce[ivc]);
                    lforce[ifr].dbForce[ivc] +=
                        (scalar * Vunit_kb * (1e-3) * Vunit_Na * temp * aforce[ifr].dbForce[ivc]);
                }
            }
        }
    }

    Vnm_tprint(0, "printEnergy:  Performing global reduction (sum)\n");
    for (ifr = 0; ifr < refnforce; ifr++)
    {
        Vcom_reduce(com, lforce[ifr].qfForce, gforce[ifr].qfForce, 3, 2, 0);
        Vcom_reduce(com, lforce[ifr].ibForce, gforce[ifr].ibForce, 3, 2, 0);
        Vcom_reduce(com, lforce[ifr].dbForce, gforce[ifr].dbForce, 3, 2, 0);
    }

#if 0
    if (refcalcforce == PCF_TOTAL) {
        Vnm_tprint( 1, "  Local net fixed charge force = \
(%1.12E, %1.12E, %1.12E) kJ/mol/A\n", lforce[0].qfForce[0],
                    lforce[0].qfForce[1], lforce[0].qfForce[2]);
        Vnm_tprint( 1, "  Local net ionic boundary force = \
(%1.12E, %1.12E, %1.12E) kJ/mol/A\n", lforce[0].ibForce[0],
                    lforce[0].ibForce[1], lforce[0].ibForce[2]);
        Vnm_tprint( 1, "  Local net dielectric boundary force = \
(%1.12E, %1.12E, %1.12E) kJ/mol/A\n", lforce[0].dbForce[0],
                    lforce[0].dbForce[1], lforce[0].dbForce[2]);
    } else if (refcalcforce == PCF_COMPS) {
        for (ifr=0; ifr<refnforce; ifr++) {
            Vnm_tprint( 1, "  Local fixed charge force \
(atom %d) = (%1.12E, %1.12E, %1.12E) kJ/mol/A\n", ifr, lforce[ifr].qfForce[0],
                        lforce[ifr].qfForce[1], lforce[ifr].qfForce[2]);
            Vnm_tprint( 1, "  Local ionic boundary force \
(atom %d) = (%1.12E, %1.12E, %1.12E) kJ/mol/A\n", ifr, lforce[ifr].ibForce[0],
                        lforce[ifr].ibForce[1], lforce[ifr].ibForce[2]);
            Vnm_tprint( 1, "  Local dielectric boundary force \
(atom %d) = (%1.12E, %1.12E, %1.12E) kJ/mol/A\n", ifr, lforce[ifr].dbForce[0],
                        lforce[ifr].dbForce[1], lforce[ifr].dbForce[2]);
        }
    }
#endif

    if (refcalcforce == PCF_TOTAL)
    {
        Vnm_tprint(1, "  Printing net forces (kJ/mol/A).\n");
        Vnm_tprint(1, "  Legend:\n");
        Vnm_tprint(1, "    tot -- Total force\n");
        Vnm_tprint(1, "    qf  -- Fixed charge force\n");
        Vnm_tprint(1, "    db  -- Dielectric boundary force\n");
        Vnm_tprint(1, "    ib  -- Ionic boundary force\n");

        for (ivc = 0; ivc < 3; ivc++)
        {
            totforce[ivc] =
                gforce[0].qfForce[ivc] + gforce[0].ibForce[ivc] + gforce[0].dbForce[ivc];
        }

        Vnm_tprint(1, "  tot %1.12E  %1.12E  %1.12E\n", totforce[0],
                   totforce[1], totforce[2]);
        Vnm_tprint(1, "  qf  %1.12E  %1.12E  %1.12E\n", gforce[0].qfForce[0],
                   gforce[0].qfForce[1], gforce[0].qfForce[2]);
        Vnm_tprint(1, "  ib  %1.12E  %1.12E  %1.12E\n", gforce[0].ibForce[0],
                   gforce[0].ibForce[1], gforce[0].ibForce[2]);
        Vnm_tprint(1, "  db  %1.12E  %1.12E  %1.12E\n", gforce[0].dbForce[0],
                   gforce[0].dbForce[1], gforce[0].dbForce[2]);
    }
    else if (refcalcforce == PCF_COMPS)
    {

        Vnm_tprint(1, "  Printing per-atom forces (kJ/mol/A).\n");
        Vnm_tprint(1, "  Legend:\n");
        Vnm_tprint(1, "    tot n -- Total force for atom n\n");
        Vnm_tprint(1, "    qf  n -- Fixed charge force for atom n\n");
        Vnm_tprint(1, "    db  n -- Dielectric boundary force for atom n\n");
        Vnm_tprint(1, "    ib  n -- Ionic boundary force for atom n\n");
        Vnm_tprint(1, "    tot all -- Total force for system\n");

        totforce[0] = 0.0;
        totforce[1] = 0.0;
        totforce[2] = 0.0;

        for (ifr = 0; ifr < refnforce; ifr++)
        {
            Vnm_tprint(1, "  qf  %d  %1.12E  %1.12E  %1.12E\n", ifr,
                       gforce[ifr].qfForce[0], gforce[ifr].qfForce[1],
                       gforce[ifr].qfForce[2]);
            Vnm_tprint(1, "  ib  %d  %1.12E  %1.12E  %1.12E\n", ifr,
                       gforce[ifr].ibForce[0], gforce[ifr].ibForce[1],
                       gforce[ifr].ibForce[2]);
            Vnm_tprint(1, "  db  %d  %1.12E  %1.12E  %1.12E\n", ifr,
                       gforce[ifr].dbForce[0], gforce[ifr].dbForce[1],
                       gforce[ifr].dbForce[2]);
            Vnm_tprint(1, "  tot %d  %1.12E  %1.12E  %1.12E\n", ifr,
                       (gforce[ifr].dbForce[0] + gforce[ifr].ibForce[0] +
                        gforce[ifr].qfForce[0]),
                       (gforce[ifr].dbForce[1] + gforce[ifr].ibForce[1] +
                        gforce[ifr].qfForce[1]),
                       (gforce[ifr].dbForce[2] + gforce[ifr].ibForce[2] +
                        gforce[ifr].qfForce[2]));
            for (ivc = 0; ivc < 3; ivc++)
            {
                totforce[ivc] += (gforce[ifr].dbForce[ivc] + gforce[ifr].ibForce[ivc] + gforce[ifr].qfForce[ivc]);
            }
        }
        Vnm_tprint(1, "  tot all %1.12E  %1.12E  %1.12E\n", totforce[0],
                   totforce[1], totforce[2]);
    }

    Vmem_free(VNULL, refnforce, sizeof(AtomForce), (void **)(&lforce));
    Vmem_free(VNULL, refnforce, sizeof(AtomForce), (void **)(&gforce));

    return 1;
}

VPUBLIC int printApolForce(Vcom *com,
                           NOsh *nosh,
                           int nforce[NOSH_MAXCALC],
                           AtomForce *atomForce[NOSH_MAXCALC],
                           int iprint)
{

    int iarg,
        ifr,
        ivc,
        calcid,
        refnforce,
        refcalcforce;
    double temp,
        scalar,
        totforce[3];
    AtomForce *lforce,
        *gforce,
        *aforce;

    if (Vstring_strcasecmp(nosh->apolname[nosh->printcalc[iprint][0]], "") == 0)
    {
        Vnm_tprint(1, "\nprint APOL force %d ", nosh->printcalc[iprint][0] + 1);
    }
    else
    {
        Vnm_tprint(1, "\nprint APOL force %d (%s) ", nosh->printcalc[iprint][0] + 1,
                   nosh->apolname[nosh->printcalc[iprint][0]]);
    }
    for (iarg = 1; iarg < nosh->printnarg[iprint]; iarg++)
    {
        if (nosh->printop[iprint][iarg - 1] == 0)
            Vnm_tprint(1, "+ ");
        else if (nosh->printop[iprint][iarg - 1] == 1)
            Vnm_tprint(1, "- ");
        else
        {
            Vnm_tprint(2, "Undefined PRINT operation!\n");
            return 0;
        }
        if (Vstring_strcasecmp(nosh->apolname[nosh->printcalc[iprint][iarg]],
                               "") == 0)
        {
            Vnm_tprint(1, "%d ", nosh->printcalc[iprint][iarg] + 1);
        }
        else
        {
            Vnm_tprint(1, "%d (%s) ", nosh->printcalc[iprint][iarg] + 1,
                       nosh->apolname[nosh->printcalc[iprint][iarg]]);
        }
    }
    Vnm_tprint(1, "end\n");

    /* First, go through and make sure we did the same type of force
        * evaluation in each of the requested calculations */
    calcid = nosh->apol2calc[nosh->printcalc[iprint][0]];
    refnforce = nforce[calcid];
    refcalcforce = nosh->calc[calcid]->apolparm->calcforce;
    if (refcalcforce == ACF_NO)
    {
        Vnm_tprint(2, "  Didn't calculate force in calculation \
#%d\n",
                   calcid + 1);
        return 0;
    }
    for (iarg = 1; iarg < nosh->printnarg[iprint]; iarg++)
    {
        calcid = nosh->apol2calc[nosh->printcalc[iprint][iarg] - 1];
        if (nosh->calc[calcid]->apolparm->calcforce != refcalcforce)
        {
            Vnm_tprint(2, "  Inconsistent calcforce declarations in \
calculations %d and %d\n",
                       nosh->apol2calc[nosh->printcalc[iprint][0]] + 1,
                       calcid + 1);
            return 0;
        }
        if (nforce[calcid] != refnforce)
        {
            Vnm_tprint(2, "  Inconsistent number of forces evaluated in \
calculations %d and %d\n",
                       nosh->apol2calc[nosh->printcalc[iprint][0]] + 1,
                       calcid + 1);
            return 0;
        }
    }

    /* Now, allocate space to accumulate the forces */
    lforce = (AtomForce *)Vmem_malloc(VNULL, refnforce, sizeof(AtomForce));
    gforce = (AtomForce *)Vmem_malloc(VNULL, refnforce, sizeof(AtomForce));

    /* Now, accumulate the forces */
    calcid = nosh->apol2calc[nosh->printcalc[iprint][0]];
    aforce = atomForce[calcid];
    temp = nosh->calc[calcid]->apolparm->temp;

    /* Load up the first calculation */
    if (refcalcforce == ACF_TOTAL)
    {
        /* Set to total force */
        for (ivc = 0; ivc < 3; ivc++)
        {
            lforce[0].sasaForce[ivc] = aforce[0].sasaForce[ivc];
            lforce[0].savForce[ivc] = aforce[0].savForce[ivc];
            lforce[0].wcaForce[ivc] = aforce[0].wcaForce[ivc];
        }
    }
    else if (refcalcforce == ACF_COMPS)
    {
        for (ifr = 0; ifr < refnforce; ifr++)
        {
            for (ivc = 0; ivc < 3; ivc++)
            {
                lforce[ifr].sasaForce[ivc] = aforce[ifr].sasaForce[ivc];
                lforce[ifr].savForce[ivc] = aforce[ifr].savForce[ivc];
                lforce[ifr].wcaForce[ivc] = aforce[ifr].wcaForce[ivc];
            }
        }
    }

    /* Load up the rest of the calculations */
    for (iarg = 1; iarg < nosh->printnarg[iprint]; iarg++)
    {
        calcid = nosh->apol2calc[nosh->printcalc[iprint][iarg]];
        temp = nosh->calc[calcid]->apolparm->temp;
        aforce = atomForce[calcid];
        /* Get operation */
        if (nosh->printop[iprint][iarg - 1] == 0)
            scalar = +1.0;
        else if (nosh->printop[iprint][iarg - 1] == 1)
            scalar = -1.0;
        else
            scalar = 0.0;
        /* Accumulate */
        if (refcalcforce == ACF_TOTAL)
        {
            /* Set to total force */
            for (ivc = 0; ivc < 3; ivc++)
            {
                lforce[0].sasaForce[ivc] += aforce[0].sasaForce[ivc];
                lforce[0].savForce[ivc] += aforce[0].savForce[ivc];
                lforce[0].wcaForce[ivc] += aforce[0].wcaForce[ivc];
            }
        }
        else if (refcalcforce == ACF_COMPS)
        {
            for (ifr = 0; ifr < refnforce; ifr++)
            {
                for (ivc = 0; ivc < 3; ivc++)
                {
                    lforce[ifr].sasaForce[ivc] += aforce[ifr].sasaForce[ivc];
                    lforce[ifr].savForce[ivc] += aforce[ifr].savForce[ivc];
                    lforce[ifr].wcaForce[ivc] += aforce[ifr].wcaForce[ivc];
                }
            }
        }
    }

    Vnm_tprint(0, "printForce:  Performing global reduction (sum)\n");
    for (ifr = 0; ifr < refnforce; ifr++)
    {
        Vcom_reduce(com, lforce[ifr].sasaForce, gforce[ifr].sasaForce, 3, 2, 0);
        Vcom_reduce(com, lforce[ifr].savForce, gforce[ifr].savForce, 3, 2, 0);
        Vcom_reduce(com, lforce[ifr].wcaForce, gforce[ifr].wcaForce, 3, 2, 0);
    }

    if (refcalcforce == ACF_TOTAL)
    {
        Vnm_tprint(1, "  Printing net forces (kJ/mol/A)\n");
        Vnm_tprint(1, "  Legend:\n");
        Vnm_tprint(1, "    tot   -- Total force\n");
        Vnm_tprint(1, "    sasa  -- SASA force\n");
        Vnm_tprint(1, "    sav   -- SAV force\n");
        Vnm_tprint(1, "    wca   -- WCA force\n\n");

        for (ivc = 0; ivc < 3; ivc++)
        {
            totforce[ivc] =
                gforce[0].sasaForce[ivc] + gforce[0].savForce[ivc] + gforce[0].wcaForce[ivc];
        }

        Vnm_tprint(1, "  tot %1.12E  %1.12E  %1.12E\n", totforce[0],
                   totforce[1], totforce[2]);
        Vnm_tprint(1, "  sasa  %1.12E  %1.12E  %1.12E\n", gforce[0].sasaForce[0],
                   gforce[0].sasaForce[1], gforce[0].sasaForce[2]);
        Vnm_tprint(1, "  sav  %1.12E  %1.12E  %1.12E\n", gforce[0].savForce[0],
                   gforce[0].savForce[1], gforce[0].savForce[2]);
        Vnm_tprint(1, "  wca  %1.12E  %1.12E  %1.12E\n", gforce[0].wcaForce[0],
                   gforce[0].wcaForce[1], gforce[0].wcaForce[2]);
    }
    else if (refcalcforce == ACF_COMPS)
    {

        Vnm_tprint(1, "  Printing per atom forces (kJ/mol/A)\n");
        Vnm_tprint(1, "  Legend:\n");
        Vnm_tprint(1, "    tot   n -- Total force for atom n\n");
        Vnm_tprint(1, "    sasa  n -- SASA force for atom n\n");
        Vnm_tprint(1, "    sav   n -- SAV force for atom n\n");
        Vnm_tprint(1, "    wca   n -- WCA force for atom n\n");
        Vnm_tprint(1, "    tot all -- Total force for system\n");

        //Vnm_tprint( 1, "    gamma, pressure, bconc are: %f %f %f\n\n",
        //      gamma,press,bconc);

        totforce[0] = 0.0;
        totforce[1] = 0.0;
        totforce[2] = 0.0;

        for (ifr = 0; ifr < refnforce; ifr++)
        {
            Vnm_tprint(1, "  sasa  %d  %1.12E  %1.12E  %1.12E\n", ifr,
                       gforce[ifr].sasaForce[0], gforce[ifr].sasaForce[1],
                       gforce[ifr].sasaForce[2]);
            Vnm_tprint(1, "  sav   %d  %1.12E  %1.12E  %1.12E\n", ifr,
                       gforce[ifr].savForce[0], gforce[ifr].savForce[1],
                       gforce[ifr].savForce[2]);
            Vnm_tprint(1, "  wca   %d  %1.12E  %1.12E  %1.12E\n", ifr,
                       gforce[ifr].wcaForce[0], gforce[ifr].wcaForce[1],
                       gforce[ifr].wcaForce[2]);
            Vnm_tprint(1, "  tot   %d  %1.12E  %1.12E  %1.12E\n", ifr,
                       (gforce[ifr].wcaForce[0] + gforce[ifr].savForce[0] +
                        gforce[ifr].sasaForce[0]),
                       (gforce[ifr].wcaForce[1] + gforce[ifr].savForce[1] +
                        gforce[ifr].sasaForce[1]),
                       (gforce[ifr].wcaForce[2] + gforce[ifr].savForce[2] +
                        gforce[ifr].sasaForce[2]));
            for (ivc = 0; ivc < 3; ivc++)
            {
                totforce[ivc] += (gforce[ifr].wcaForce[ivc] + gforce[ifr].savForce[ivc] + gforce[ifr].sasaForce[ivc]);
            }
        }
        Vnm_tprint(1, "  tot all  %1.12E  %1.12E  %1.12E\n", totforce[0],
                   totforce[1], totforce[2]);
    }

    Vmem_free(VNULL, refnforce, sizeof(AtomForce), (void **)(&lforce));
    Vmem_free(VNULL, refnforce, sizeof(AtomForce), (void **)(&gforce));

    return 1;
}

#ifdef HAVE_MC_H

VPUBLIC void killFE(NOsh *nosh,
                    Vpbe *pbe[NOSH_MAXCALC],
                    Vfetk *fetk[NOSH_MAXCALC],
                    Gem *gm[NOSH_MAXMOL])
{

    int i;

#ifndef VAPBSQUIET
    Vnm_tprint(1, "Destroying finite element structures.\n");
#endif

    for (i = 0; i < nosh->ncalc; i++)
    {
        Vpbe_dtor(&(pbe[i]));
        Vfetk_dtor(&(fetk[i]));
    }
    for (i = 0; i < nosh->nmesh; i++)
    {
        Gem_dtor(&(gm[i]));
    }
}

/**
 * @brief  Initialize FE solver objects
 * @ingroup  Frontend
 * @author  Nathan Baker
 * @bug  THIS FUNCTION IS HARD-CODED TO SOLVE LRPBE
 * @todo  THIS FUNCTION IS HARD-CODED TO SOLVE LRPBE
 */
VPUBLIC Vrc_Codes initFE(int icalc,                  /**< Index in pb, fetk to initialize (calculation index) */
                         NOsh *nosh,                 /**< Master parmaeter object */
                         FEMparm *feparm,            /**< FE-specific parameters */
                         PBEparm *pbeparm,           /**< Generic PBE parameters */
                         Vpbe *pbe[NOSH_MAXCALC],    /**< Array of PBE objects */
                         Valist *alist[NOSH_MAXMOL], /**< Array of atom lists */
                         Vfetk *fetk[NOSH_MAXCALC]   /**< Array of finite element objects */
)
{

    int iatom,               /**< Loop counter */
        imesh,               /**< Mesh ID */
        i,                   /**< Loop counter */
        j,                   /**< Loop counter */
        theMol,              /**< Molecule ID */
        focusFlag = 0;       /**< @todo document */
    Vio *sock = VNULL;       /**< I/O socket for reading MCSF mesh data */
    size_t bytesTotal,       /**< Total bytes used by this operation */
        highWater;           /**< High-water memory usage for this operation */
    Vfetk_MeshLoad meshType; /**< The type of mesh being used (see struct for enum values) */
    double length[3],        /**< @todo document */
        center[3],           /**< @todo document */
        sparm,               /**< @todo document */
        q,                   /**< @todo document */
        iparm = 0.0;         /**< @todo document */
    Vrc_Codes vrc;           /**< Return codes for function calls (see struct for enum value) */
    Valist *myalist;         /**< List of atoms being operated on */
    Vatom *atom = VNULL;     /**< Atom/molecule being operated on */

    Vnm_tstart(27, "Setup timer");

    /* Print some warning messages */
    if (pbeparm->useDielMap)
        Vnm_tprint(2, "FEM ignoring dielectric map!\n");
    if (pbeparm->useKappaMap)
        Vnm_tprint(2, "FEM ignoring kappa map!\n");
    if (pbeparm->useChargeMap)
        Vnm_tprint(2, "FEM ignoring charge map!\n");

    /* Fix mesh center for "GCENT MOL #" types of declarations. */
    Vnm_tprint(0, "Re-centering mesh...\n");
    theMol = pbeparm->molid - 1;
    myalist = alist[theMol];
    for (j = 0; j < 3; j++)
    {
        if (theMol < nosh->nmol)
        {
            center[j] = (myalist)->center[j];
        }
        else
        {
            Vnm_tprint(2, "ERROR!  Bogus molecule number (%d)!\n",
                       (theMol + 1));
            return VRC_FAILURE;
        }
    }

    /* Check for completely-neutral molecule */
    q = 0;
    for (iatom = 0; iatom < Valist_getNumberAtoms(myalist); iatom++)
    {
        atom = Valist_getAtom(myalist, iatom);
        q += VSQR(Vatom_getCharge(atom));
    }
    /* D. Gohara 10/22/09 - disabled
    if (q < (1e-6)) {
        Vnm_tprint(2, "Molecule #%d is uncharged!\n", pbeparm->molid);
        Vnm_tprint(2, "Sum square charge = %g!\n", q);
        return VRC_FAILURE;
    }
    */

    /* Set the femparm pkey value based on the presence of an HB solver */
#ifdef USE_HB
    feparm->pkey = 1;
#else
    feparm->pkey = 0;
#endif

    /* Set up PBE object */
    Vnm_tprint(0, "Setting up PBE object...\n");
    if (pbeparm->srfm == VSM_SPLINE)
    {
        sparm = pbeparm->swin;
    }
    else
    {
        sparm = pbeparm->srad;
    }
    if (pbeparm->nion > 0)
    {
        iparm = pbeparm->ionr[0];
    }

    pbe[icalc] = Vpbe_ctor(myalist, pbeparm->nion,
                           pbeparm->ionc, pbeparm->ionr, pbeparm->ionq,
                           pbeparm->temp, pbeparm->pdie,
                           pbeparm->sdie, sparm, focusFlag, pbeparm->sdens,
                           pbeparm->zmem, pbeparm->Lmem, pbeparm->mdie,
                           pbeparm->memv);

    /* Print a few derived parameters */
    Vnm_tprint(1, "  Debye length:  %g A\n", Vpbe_getDeblen(pbe[icalc]));

    /* Set up FEtk objects */
    Vnm_tprint(0, "Setting up FEtk object...\n");
    fetk[icalc] = Vfetk_ctor(pbe[icalc], pbeparm->pbetype);
    Vfetk_setParameters(fetk[icalc], pbeparm, feparm);

    /* Build mesh - this merely loads an MCSF file from an external source if one is specified or uses the
     * current molecule and sets center/length values based on that molecule if no external source is
     * specified. */
    Vnm_tprint(0, "Setting up mesh...\n");
    sock = VNULL;
    if (feparm->useMesh)
    {
        imesh = feparm->meshID - 1;
        meshType = VML_EXTERNAL;
        for (i = 0; i < 3; i++)
        {
            center[i] = 0.0;
            length[i] = 0.0;
        }
        Vnm_print(0, "Using mesh %d (%s) in calculation.\n", imesh + 1,
                  nosh->meshpath[imesh]);
        switch (nosh->meshfmt[imesh])
        {
        case VDF_DX:
            Vnm_tprint(2, "DX finite element mesh input not supported yet!\n");
            return VRC_FAILURE;
        case VDF_DXBIN:
            Vnm_tprint(2, "DXBIN finite element mesh input not supported yet!\n");
            return VRC_FAILURE;
        case VDF_UHBD:
            Vnm_tprint(2, "UHBD finite element mesh input not supported!\n");
            return VRC_FAILURE;
        case VDF_AVS:
            Vnm_tprint(2, "AVS finite element mesh input not supported!\n");
            return VRC_FAILURE;
        case VDF_MCSF:
            Vnm_tprint(1, "Reading MCSF-format input finite element mesh from %s.\n",
                       nosh->meshpath[imesh]);
            sock = Vio_ctor("FILE", "ASC", VNULL, nosh->meshpath[imesh], "r");
            if (sock == VNULL)
            {
                Vnm_print(2, "Problem opening virtual socket %s!\n",
                          nosh->meshpath[imesh]);
                return VRC_FAILURE;
            }
            if (Vio_accept(sock, 0) < 0)
            {
                Vnm_print(2, "Problem accepting virtual socket %s!\n",
                          nosh->meshpath[imesh]);
                return VRC_FAILURE;
            }
            break;

        default:
            Vnm_tprint(2, "Invalid data format (%d)!\n",
                       nosh->meshfmt[imesh]);
            return VRC_FAILURE;
        }
    }
    else
    { /* if (feparm->useMesh) */
        meshType = VML_DIRICUBE;
        for (i = 0; i < 3; i++)
        {
            center[i] = alist[theMol]->center[i];
            length[i] = feparm->glen[i];
        }
    }

    /* Load the mesh with a particular center and vertex length using the provided input socket */
    vrc = Vfetk_loadMesh(fetk[icalc], center, length, meshType, sock);
    if (vrc == VRC_FAILURE)
    {
        Vnm_print(2, "Error constructing finite element mesh!\n");
        return VRC_FAILURE;
    }
    //Vnm_redirect(0); // Redirect output to io.mc
    Gem_shapeChk(fetk[icalc]->gm); // Traverse simplices and check shapes using the geometry manager.
    //Vnm_redirect(1);

    /* Uniformly refine the mesh a bit */
    for (j = 0; j < 2; j++)
    {
        /* AM_* calls below are from the MC package, mc/src/nam/am.c.  Note that these calls actually are
         * wrappers around Aprx_* functions found in MC as well. */
        /* Mark the mesh for needed refinements */
        AM_markRefine(fetk[icalc]->am, 0, -1, 0, 0.0);
        /* Do actual mesh refinement */
        AM_refine(fetk[icalc]->am, 2, 0, feparm->pkey);
        //Vnm_redirect(0); // Redirect output to io.mc
        Gem_shapeChk(fetk[icalc]->gm); // Traverse simplices and check shapes using the geometry manager.
        //Vnm_redirect(1);
    }

    /* Setup time statistics */
    Vnm_tstop(27, "Setup timer");

    /* Memory statistics */
    bytesTotal = Vmem_bytesTotal();
    highWater = Vmem_highWaterTotal();

#ifndef VAPBSQUIET
    Vnm_tprint(1, "  Current memory usage:  %4.3f MB total, \
%4.3f MB high water\n",
               (double)(bytesTotal) / (1024. * 1024.),
               (double)(highWater) / (1024. * 1024.));
#endif

    return VRC_SUCCESS;
}

VPUBLIC void printFEPARM(int icalc,
                         NOsh *nosh,
                         FEMparm *feparm,
                         Vfetk *fetk[NOSH_MAXCALC])
{

    Vnm_tprint(1, "  Domain size:  %g A x %g A x %g A\n",
               feparm->glen[0], feparm->glen[1],
               feparm->glen[2]);
    switch (feparm->ekey)
    {
    case FET_SIMP:
        Vnm_tprint(1, "  Per-simplex error tolerance:  %g\n", feparm->etol);
        break;
    case FET_GLOB:
        Vnm_tprint(1, "  Global error tolerance:  %g\n", feparm->etol);
        break;
    case FET_FRAC:
        Vnm_tprint(1, "  Fraction of simps to refine:  %g\n", feparm->etol);
        break;
    default:
        Vnm_tprint(2, "Invalid ekey (%d)!\n", feparm->ekey);
        VASSERT(0);
        break;
    }
    switch (feparm->akeyPRE)
    {
    case FRT_UNIF:
        Vnm_tprint(1, "  Uniform pre-solve refinement.\n");
        break;
    case FRT_GEOM:
        Vnm_tprint(1, "  Geometry-based pre-solve refinement.\n");
        break;
    default:
        Vnm_tprint(2, "Invalid akeyPRE (%d)!\n", feparm->akeyPRE);
        VASSERT(0);
        break;
    }
    switch (feparm->akeySOLVE)
    {
    case FRT_RESI:
        Vnm_tprint(1, "  Residual-based a posteriori refinement.\n");
        break;
    case FRT_DUAL:
        Vnm_tprint(1, "  Dual-based a posteriori refinement.\n");
        break;
    case FRT_LOCA:
        Vnm_tprint(1, "  Local-based a posteriori refinement.\n");
        break;
    default:
        Vnm_tprint(2, "Invalid akeySOLVE (%d)!\n", feparm->akeySOLVE);
        break;
    }
    Vnm_tprint(1, "  Refinement of initial mesh to ~%d vertices\n",
               feparm->targetNum);
    Vnm_tprint(1, "  Geometry-based refinment lower bound:  %g A\n",
               feparm->targetRes);
    Vnm_tprint(1, "  Maximum number of solve-estimate-refine cycles:  %d\n",
               feparm->maxsolve);
    Vnm_tprint(1, "  Maximum number of vertices in mesh:  %d\n",
               feparm->maxvert);

    /* FOLLOWING IS SOLVER-RELATED; BAIL IF NOT SOLVING */
    if (nosh->bogus)
        return;
#ifdef USE_HB
    Vnm_tprint(1, "  HB linear solver:  AM_hPcg\n");
#else
    Vnm_tprint(1, "  Non-HB linear solver:  ");
    switch (fetk[icalc]->lkey)
    {
    case VLT_SLU:
        Vnm_print(1, "SLU direct\n");
        break;
    case VLT_MG:
        Vnm_print(1, "multigrid\n");
        break;
    case VLT_CG:
        Vnm_print(1, "conjugate gradient\n");
        break;
    case VLT_BCG:
        Vnm_print(1, "BiCGStab\n");
        break;
    default:
        Vnm_print(1, "???\n");
        break;
    }
#endif

    Vnm_tprint(1, "  Linear solver tol.:  %g\n", fetk[icalc]->ltol);
    Vnm_tprint(1, "  Linear solver max. iters.:  %d\n", fetk[icalc]->lmax);
    Vnm_tprint(1, "  Linear solver preconditioner:  ");
    switch (fetk[icalc]->lprec)
    {
    case VPT_IDEN:
        Vnm_print(1, "identity\n");
        break;
    case VPT_DIAG:
        Vnm_print(1, "diagonal\n");
        break;
    case VPT_MG:
        Vnm_print(1, "multigrid\n");
        break;
    default:
        Vnm_print(1, "???\n");
        break;
    }
    Vnm_tprint(1, "  Nonlinear solver:  ");
    switch (fetk[icalc]->nkey)
    {
    case VNT_NEW:
        Vnm_print(1, "newton\n");
        break;
    case VNT_INC:
        Vnm_print(1, "incremental\n");
        break;
    case VNT_ARC:
        Vnm_print(1, "pseudo-arclength\n");
        break;
    default:
        Vnm_print(1, "??? ");
        break;
    }
    Vnm_tprint(1, "  Nonlinear solver tol.:  %g\n", fetk[icalc]->ntol);
    Vnm_tprint(1, "  Nonlinear solver max. iters.:  %d\n", fetk[icalc]->nmax);
    Vnm_tprint(1, "     Initial guess:  ");
    switch (fetk[icalc]->gues)
    {
    case VGT_ZERO:
        Vnm_tprint(1, "zero\n");
        break;
    case VGT_DIRI:
        Vnm_tprint(1, "boundary function\n");
        break;
    case VGT_PREV:
        Vnm_tprint(1, "interpolated previous solution\n");
        break;
    default:
        Vnm_tprint(1, "???\n");
        break;
    }
}

VPUBLIC int partFE(int icalc, NOsh *nosh, FEMparm *feparm,
                   Vfetk *fetk[NOSH_MAXCALC])
{

    Vfetk_setAtomColors(fetk[icalc]);
    return 1;
}

VPUBLIC int preRefineFE(int icalc,                /* Calculation index */
                        FEMparm *feparm,          /* FE-specific parameters */
                        Vfetk *fetk[NOSH_MAXCALC] /* Array of FE solver objects */
)
{

    int nverts, /**< Number of vertices in the mesh geometry */
        marked; /**< Essentially a boolean; indicates whether further refinement is required after
                  *  running MC's refinement algorithm. */

    /* Based on the refinement type, alert the user to what we're tryng to refine with. */
    switch (feparm->akeyPRE)
    {
    case FRT_UNIF:
        Vnm_tprint(1, "  Commencing uniform refinement to %d verts.\n",
                   feparm->targetNum);
        break;
    case FRT_GEOM:
        Vnm_tprint(1, "  Commencing geometry-based refinement to %d \
verts or %g A resolution.\n",
                   feparm->targetNum, feparm->targetRes);
        break;
    case FRT_DUAL:
        Vnm_tprint(2, "What?  You can't do a posteriori error estimation \
before you solve!\n");
        VASSERT(0);
        break;
    case FRT_RESI:
    case FRT_LOCA:
    default:
        VASSERT(0);
        break;
    }

    /**
     * TODO: could this be optimized by moving nverts out of the loop to just
     * above this initial printout? This depends heavily on whether the number
     * of vertices can change during the calculation. - PCE
     */
    Vnm_tprint(1, "  Initial mesh has %d vertices\n",
               Gem_numVV(fetk[icalc]->gm));

    /* As long as we have simplices marked that need to be refined, run MC's
     * AM_markRefine against our data until we hit the error or size tolerance
     * for the refinement. */
    while (1)
    {
        nverts = Gem_numVV(fetk[icalc]->gm);
        if (nverts > feparm->targetNum)
        {
            Vnm_tprint(1, "  Hit vertex number limit.\n");
            break;
        }
        marked = AM_markRefine(fetk[icalc]->am, feparm->akeyPRE, -1,
                               feparm->ekey, feparm->etol);
        if (marked == 0)
        {
            Vnm_tprint(1, "  Marked 0 simps; hit error/size tolerance.\n");
            break;
        }
        Vnm_tprint(1, "    Have %d verts, marked %d.  Refining...\n", nverts,
                   marked);
        AM_refine(fetk[icalc]->am, 0, 0, feparm->pkey);
    }

    nverts = Gem_numVV(fetk[icalc]->gm);
    Vnm_tprint(1, "  Done refining; have %d verts.\n", nverts);

    return 1;
}

/**
 * Call MC's mesh solving equations depending upon the type of PBE we're
 * dealing with.
 */
VPUBLIC int solveFE(int icalc,                /**< Calculation index */
                    PBEparm *pbeparm,         /**< PBE-specific parameters */
                    FEMparm *feparm,          /**< FE-specific parameters */
                    Vfetk *fetk[NOSH_MAXCALC] /**< Array of FE solver objects */
)
{

    int lkeyHB = 3, /**<  AM_hPcg */
        meth = 2,   /**< Coarse-grid solver; 0 = SLU, 1 = MG, 2 = CG, 3 = BCG, 4 = PCG, 5 = PBCG */
        prob = 0,   /**< Primal problem */
        prec = 0;   /** < Preconditioner; 0 = identity. */

    if ((pbeparm->pbetype == PBE_NPBE) ||
        (pbeparm->pbetype == PBE_NRPBE) ||
        (pbeparm->pbetype == PBE_SMPBE))
    {

        /* Call MC's nonlinear solver - mc/src/nam/nsolv.c */
        AM_nSolve(
            fetk[icalc]->am,
            fetk[icalc]->nkey,
            fetk[icalc]->nmax,
            fetk[icalc]->ntol,
            meth,
            fetk[icalc]->lmax,
            fetk[icalc]->ltol,
            prec,
            fetk[icalc]->gues,
            fetk[icalc]->pjac);
    }
    else if ((pbeparm->pbetype == PBE_LPBE) ||
             (pbeparm->pbetype == PBE_LRPBE))
    {
        /* Note: USEHB is a compile time defined macro. The program flow
        is to always take the route using AM_hlSolve when the solver
        is linear. D. Gohara 6/29/06
        */
#ifdef USE_HB
        Vnm_print(2, "SORRY!  DON'T USE HB!!!\n");
        VASSERT(0);

        /* Call MC's hierarchical linear solver - mc/src/nam/lsolv.c */
        AM_hlSolve(fetk[icalc]->am, meth, lkeyHB, fetk[icalc]->lmax,
                   fetk[icalc]->ltol, fetk[icalc]->gues, fetk[icalc]->pjac);
#else

        /* Call MC's linear solver - mc/src/nam/lsolv.c */
        AM_lSolve(
            fetk[icalc]->am,
            prob,
            meth,
            fetk[icalc]->lmax,
            fetk[icalc]->ltol,
            prec,
            fetk[icalc]->gues,
            fetk[icalc]->pjac);
#endif
    }

    return 1;
}

/**
 * Calculates the electrostatic energies from an FE calculation.
 */
VPUBLIC int energyFE(NOsh *nosh,                /**< Object with parsed input file parameters */
                     int icalc,                 /**< Calculation index */
                     Vfetk *fetk[NOSH_MAXCALC], /**< FE object array */
                     int *nenergy,              /**< Set to number of entries in energy arrays */
                     double *totEnergy,         /**< Set to total energy (in kT) */
                     double *qfEnergy,          /**< Set to charge-potential energy (in kT) */
                     double *qmEnergy,          /**< Set to mobile ion energy (in kT) */
                     double *dielEnergy         /**< Set to polarization energy (in kT) */
)
{

    FEMparm *feparm = nosh->calc[icalc]->femparm;  /**< FE-specific parameters */
    PBEparm *pbeparm = nosh->calc[icalc]->pbeparm; /**< PBE-specific parameters */

    *nenergy = 1;
    *totEnergy = 0;

    /**
     * If we're not ignoring this particular NOsh object because it has been
     * rendered invalid, call the Vfetk object's energy calculation function.
     * The flag differences specified have to do with setting specific calculation
     * restrictions (see color variable documentation in function code).
     */
    if (nosh->bogus == 0)
    {
        if ((pbeparm->pbetype == PBE_NPBE) ||
            (pbeparm->pbetype == PBE_NRPBE) ||
            (pbeparm->pbetype == PBE_SMPBE))
        {
            *totEnergy = Vfetk_energy(fetk[icalc], -1, 1); /* Last parameter indicates NPBE */
        }
        else if ((pbeparm->pbetype == PBE_LPBE) ||
                 (pbeparm->pbetype == PBE_LRPBE))
        {
            *totEnergy = Vfetk_energy(fetk[icalc], -1, 0); /* Last parameter indicates LPBE */
        }
        else
        {
            VASSERT(0);
        }

#ifndef VAPBSQUIET
        Vnm_tprint(1, "      Total electrostatic energy = %1.12E kJ/mol\n",
                   Vunit_kb * pbeparm->temp * (1e-3) * Vunit_Na * (*totEnergy));
        fflush(stdout);
#endif
    }

    if (pbeparm->calcenergy == PCE_COMPS)
    {
        Vnm_tprint(2, "Error!  Verbose energy evaluation not available for FEM yet!\n");
        Vnm_tprint(2, "E-mail nathan.baker@pnl.gov if you want this.\n");
        *qfEnergy = 0;
        *qmEnergy = 0;
        *dielEnergy = 0;
    }
    else
    {
        *nenergy = 0;
    }
    return 1;
}

/**
 * Estimates the error, marks the mesh, and refines the mesh after solving.
 * @return  1 if successful, 0 otherwise -- note that a 0 will likely imply
 * that either the max number of vertices have been met or no vertices were
 * marked for refinement.  In either case, this should not be treated as a
 * fatal error.
 */
VPUBLIC int postRefineFE(int icalc,                /**< Calculation index */
                         FEMparm *feparm,          /**< FE-specific parameters */
                         Vfetk *fetk[NOSH_MAXCALC] /**< Array of FE solver objects */
)
{

    int nverts, /**< Number of vertices in the molecular geometry */
        marked; /**< Whether vertices are marked for refinement */

    nverts = Gem_numVV(fetk[icalc]->gm);
    if (nverts > feparm->maxvert)
    {
        Vnm_tprint(1, "    Current number of vertices (%d) exceeds max (%d)!\n",
                   nverts, feparm->maxvert);
        return 0;
    }
    Vnm_tprint(1, "      Mesh currently has %d vertices\n", nverts);

    switch (feparm->akeySOLVE)
    {
    case FRT_UNIF:
        Vnm_tprint(1, "      Commencing uniform refinement.\n");
        break;
    case FRT_GEOM:
        Vnm_tprint(1, "      Commencing geometry-based refinement.\n");
        break;
    case FRT_RESI:
        Vnm_tprint(1, "      Commencing residual-based refinement.\n");
        break;
    case FRT_DUAL:
        Vnm_tprint(1, "      Commencing dual problem-based refinement.\n");
        break;
    case FRT_LOCA:
        Vnm_tprint(1, "      Commencing local-based refinement.\n.");
        break;
    default:
        Vnm_tprint(2, "      Error -- unknown refinement type (%d)!\n",
                   feparm->akeySOLVE);
        return 0;
        break;
    }

    /* Run MC's refinement algorithm */
    marked = AM_markRefine(fetk[icalc]->am, feparm->akeySOLVE, -1,
                           feparm->ekey, feparm->etol);
    if (marked == 0)
    {
        Vnm_tprint(1, "      Marked 0 simps; hit error/size tolerance.\n");
        return 0;
    }
    Vnm_tprint(1, "      Have %d verts, marked %d.  Refining...\n", nverts,
               marked);
    AM_refine(fetk[icalc]->am, 0, 0, feparm->pkey);
    nverts = Gem_numVV(fetk[icalc]->gm);
    Vnm_tprint(1, "      Done refining; have %d verts.\n", nverts);
    //Vnm_redirect(0); // Redirect output to io.mc
    Gem_shapeChk(fetk[icalc]->gm); // Traverse simplices and check shapes using the geometry manager.
    //Vnm_redirect(1);

    return 1;
}

/**
 * Write FEM data to file.
 */
VPUBLIC int writedataFE(int rank,         /**< Rank of processor (for parallel runs) */
                        NOsh *nosh,       /**< NOsh object */
                        PBEparm *pbeparm, /**< PBE-specific parameters */
                        Vfetk *fetk       /**< FEtk object (with solution) */
)
{

    char writestem[VMAX_ARGLEN]; /**< @todo document */
    char outpath[VMAX_ARGLEN];   /**< @todo document */
    int i,                       /**< Loop counter */
        writeit;                 /**< Flag indicating whether data can be written to output */
    AM *am;                      /**< @todo document */
    Bvec *vec;                   /**< @todo document */

    if (nosh->bogus)
        return 1;

    am = fetk->am;
    vec = am->w0;

    for (i = 0; i < pbeparm->numwrite; i++)
    {

        writeit = 1;

        switch (pbeparm->writetype[i])
        {

        case VDT_CHARGE:

            Vnm_tprint(2, "    Sorry; can't write charge distribution for FEM!\n");
            writeit = 0;
            break;

        case VDT_POT:

            Vnm_tprint(1, "    Writing potential to ");
            Vfetk_fillArray(fetk, vec, VDT_POT);
            break;

        case VDT_SMOL:

            Vnm_tprint(1, "    Writing molecular accessibility to ");
            Vfetk_fillArray(fetk, vec, VDT_SMOL);
            break;

        case VDT_SSPL:

            Vnm_tprint(1, "    Writing spline-based accessibility to ");
            Vfetk_fillArray(fetk, vec, VDT_SSPL);
            break;

        case VDT_VDW:

            Vnm_tprint(1, "    Writing van der Waals accessibility to ");
            Vfetk_fillArray(fetk, vec, VDT_VDW);
            break;

        case VDT_IVDW:

            Vnm_tprint(1, "    Writing ion accessibility to ");
            Vfetk_fillArray(fetk, vec, VDT_IVDW);
            break;

        case VDT_LAP:

            Vnm_tprint(2, "    Sorry; can't write charge distribution for FEM!\n");
            writeit = 0;
            break;

        case VDT_EDENS:

            Vnm_tprint(2, "    Sorry; can't write energy density for FEM!\n");
            writeit = 0;
            break;

        case VDT_NDENS:

            Vnm_tprint(1, "    Writing number density to ");
            Vfetk_fillArray(fetk, vec, VDT_NDENS);
            break;

        case VDT_QDENS:

            Vnm_tprint(1, "    Writing charge density to ");
            Vfetk_fillArray(fetk, vec, VDT_QDENS);
            break;

        case VDT_DIELX:

            Vnm_tprint(2, "    Sorry; can't write x-shifted dielectric map for FEM!\n");
            writeit = 0;
            break;

        case VDT_DIELY:

            Vnm_tprint(2, "    Sorry; can't write y-shifted dielectric map for FEM!\n");
            writeit = 0;
            break;

        case VDT_DIELZ:

            Vnm_tprint(2, "    Sorry; can't write z-shifted dielectric map for FEM!\n");
            writeit = 0;
            break;

        case VDT_KAPPA:

            Vnm_tprint(1, "    Sorry; can't write kappa map for FEM!\n");
            writeit = 0;
            break;

        case VDT_ATOMPOT:

            Vnm_tprint(1, "    Sorry; can't write atom potentials for FEM!\n");
            writeit = 0;
            break;

        default:

            Vnm_tprint(2, "Invalid data type for writing!\n");
            writeit = 0;
            return 0;
        }

        if (!writeit)
            return 0;

#ifdef HAVE_MPI_H
        sprintf(writestem, "%s-PE%d", pbeparm->writestem[i], rank);
#else
        if (nosh->ispara)
        {
            sprintf(writestem, "%s-PE%d", pbeparm->writestem[i], nosh->proc_rank);
        }
        else
        {
            sprintf(writestem, "%s", pbeparm->writestem[i]);
        }
#endif

        switch (pbeparm->writefmt[i])
        {

        case VDF_DX:
            sprintf(outpath, "%s.%s", writestem, "dx");
            Vnm_tprint(1, "%s\n", outpath);
            Vfetk_write(fetk, "FILE", "ASC", VNULL, outpath, vec, VDF_DX);
            break;

        case VDF_DXBIN:
            //TODO: probably change some or all of below.
            sprintf(outpath, "%s.%s", writestem, "dxbin");
            Vnm_tprint(1, "%s\n", outpath);
            Vfetk_write(fetk, "FILE", "ASC", VNULL, outpath, vec, VDF_DXBIN);
            break;

        case VDF_AVS:
            sprintf(outpath, "%s.%s", writestem, "ucd");
            Vnm_tprint(1, "%s\n", outpath);
            Vfetk_write(fetk, "FILE", "ASC", VNULL, outpath, vec, VDF_AVS);
            break;

        case VDF_UHBD:
            Vnm_tprint(2, "UHBD format not supported for FEM!\n");
            break;

        case VDF_MCSF:
            Vnm_tprint(2, "MCSF format not supported yet!\n");
            break;

        default:
            Vnm_tprint(2, "Bogus data format (%d)!\n",
                       pbeparm->writefmt[i]);
            break;
        }
    }

    return 1;
}
#endif /* ifdef HAVE_MCX_H */

VPUBLIC int initAPOL(NOsh *nosh,            /**< Input parameter object */
                     Vmem *mem,             /**< Memory manager */
                     Vparam *param,         /**< Atom parameters */
                     APOLparm *apolparm,    /**< Apolar calculation parameters */
                     int *nforce,           /**< Number of force calculations */
                     AtomForce **atomForce, /**< Atom force storage object */
                     Valist *alist          /**< Atom list */
)
{
    int i,         /**< @todo document */
        natoms,    /**< Number of atoms */
        len,       /**< Used to capture length of loops to prevent multiple calls in counters */
        inhash[3], /**< @todo document */
        rc = 0;    /**< @todo document */

    time_t ts;                         /**< Temporary timing variable for debugging (PCE) */
    Vclist *clist = VNULL;             /**< @todo document */
    Vacc *acc = VNULL;                 /**< @todo document */
    Vatom *atom = VNULL;               /**< @todo document */
    Vparam_AtomData *atomData = VNULL; /**< @todo document */

    double sasa,        /**< @todo document */
        sav,            /**< @todo document */
        nhash[3],       /**< @todo document */
        sradPad,        /**< @todo document */
        x,              /**< @todo document */
        y,              /**< @todo document */
        z,              /**< @todo document */
        atomRadius,     /**< @todo document */
        srad,           /**< @todo document */
        *atomsasa,      /**< @todo document */
        *atomwcaEnergy, /**< @todo document */
        energy = 0.0,   /**< WCA energy per atom */
        dist,           /**< @todo document */
        charge,         /**< @todo document */
        xmin,           /**< @todo document */
        xmax,           /**< @todo document */
        ymin,           /**< @todo document */
        ymax,           /**< @todo document */
        zmin,           /**< @todo document */
        zmax,           /**< @todo document */
        disp[3],        /**< @todo document */
        center[3],      /**< @todo document */
        soluteXlen,     /**< @todo document */
        soluteYlen,     /**< @todo document */
        soluteZlen;     /**< @todo document */

    atomsasa = (double *)Vmem_malloc(VNULL, Valist_getNumberAtoms(alist), sizeof(double));
    atomwcaEnergy = (double *)Vmem_malloc(VNULL, Valist_getNumberAtoms(alist), sizeof(double));

    /* Determine solute length and charge*/
    atom = Valist_getAtom(alist, 0);
    xmin = Vatom_getPosition(atom)[0];
    xmax = Vatom_getPosition(atom)[0];
    ymin = Vatom_getPosition(atom)[1];
    ymax = Vatom_getPosition(atom)[1];
    zmin = Vatom_getPosition(atom)[2];
    zmax = Vatom_getPosition(atom)[2];
    charge = 0;
    natoms = Valist_getNumberAtoms(alist);

    for (i = 0; i < natoms; i++)
    {
        atom = Valist_getAtom(alist, i);
        atomRadius = Vatom_getRadius(atom);
        x = Vatom_getPosition(atom)[0];
        y = Vatom_getPosition(atom)[1];
        z = Vatom_getPosition(atom)[2];
        if ((x + atomRadius) > xmax)
            xmax = x + atomRadius;
        if ((x - atomRadius) < xmin)
            xmin = x - atomRadius;
        if ((y + atomRadius) > ymax)
            ymax = y + atomRadius;
        if ((y - atomRadius) < ymin)
            ymin = y - atomRadius;
        if ((z + atomRadius) > zmax)
            zmax = z + atomRadius;
        if ((z - atomRadius) < zmin)
            zmin = z - atomRadius;
        disp[0] = (x - center[0]);
        disp[1] = (y - center[1]);
        disp[2] = (z - center[2]);
        dist = (disp[0] * disp[0]) + (disp[1] * disp[1]) + (disp[2] * disp[2]);
        dist = VSQRT(dist) + atomRadius;
        charge += Vatom_getCharge(Valist_getAtom(alist, i));
    }
    soluteXlen = xmax - xmin;
    soluteYlen = ymax - ymin;
    soluteZlen = zmax - zmin;

    /* Set up the hash table for the cell list */
    Vnm_print(0, "APOL: Setting up hash table and accessibility object...\n");
    nhash[0] = soluteXlen / 0.5;
    nhash[1] = soluteYlen / 0.5;
    nhash[2] = soluteZlen / 0.5;
    for (i = 0; i < 3; i++)
        inhash[i] = (int)(nhash[i]);

    for (i = 0; i < 3; i++)
    {
        if (inhash[i] < 3)
            inhash[i] = 3;
        if (inhash[i] > MAX_HASH_DIM)
            inhash[i] = MAX_HASH_DIM;
    }

    /* Pad the radius by 2x the maximum displacement value */
    srad = apolparm->srad;
    sradPad = srad + (2 * apolparm->dpos);
    clist = Vclist_ctor(alist, sradPad, inhash, CLIST_AUTO_DOMAIN,
                        VNULL, VNULL);
    acc = Vacc_ctor(alist, clist, apolparm->sdens);

    /* Get WAT (water) LJ parameters from Vparam object */
    if (param == VNULL && (apolparm->bconc != 0.0))
    {
        Vnm_tprint(2, "initAPOL:  Got NULL Vparam object!\n");
        Vnm_tprint(2, "initAPOL:  You are performing an apolar calculation with the van der Waals integral term,\n");
        Vnm_tprint(2, "initAPOL:  this term requires van der Waals parameters which are not available from the \n");
        Vnm_tprint(2, "initAPOL:  PQR file. Therefore, you need to supply a parameter file with the parm keyword,\n");
        Vnm_tprint(2, "initAPOL:  for example,\n");
        Vnm_tprint(2, "initAPOL:    read parm flat amber94.dat end\n");
        Vnm_tprint(2, "initAPOL:  where the relevant parameter files can be found in apbs/tools/conversion/param/vparam.\n");
        return VRC_FAILURE;
    }

    if (apolparm->bconc != 0.0)
    {
        atomData = Vparam_getAtomData(param, "WAT", "OW");
        if (atomData == VNULL)
            atomData = Vparam_getAtomData(param, "WAT", "O");
        if (atomData == VNULL)
        {
            Vnm_tprint(2, "initAPOL:  Couldn't find parameters for WAT OW or WAT O!\n");
            Vnm_tprint(2, "initAPOL:  These parameters must be present in your file\n");
            Vnm_tprint(2, "initAPOL:  for apolar calculations.\n");
            return VRC_FAILURE;
        }
        apolparm->watepsilon = atomData->epsilon;
        apolparm->watsigma = atomData->radius;
        apolparm->setwat = 1;
    }

    /* Calculate Energy and Forces */
    if (apolparm->calcforce)
    {
        rc = forceAPOL(acc, mem, apolparm, nforce, atomForce, alist, clist);
        if (rc == VRC_FAILURE)
        {
            Vnm_print(2, "Error in apolar force calculation!\n");
            return VRC_FAILURE;
        }
    }

    /* Get the SAV and SAS */
    sasa = 0.0;
    sav = 0.0;

    if (apolparm->calcenergy)
    {
        len = Valist_getNumberAtoms(alist);

        if (VABS(apolparm->gamma) > VSMALL)
        {
            /* Total Solvent Accessible Surface Area (SASA) */
            apolparm->sasa = Vacc_totalSASA(acc, srad);
            /* SASA for each atom */
            for (i = 0; i < len; i++)
            {
                atom = Valist_getAtom(alist, i);
                atomsasa[i] = Vacc_atomSASA(acc, srad, atom);
            }
        }
        else
        {
            /* Total Solvent Accessible Surface Area (SASA) set to zero */
            apolparm->sasa = 0.0;
            /* SASA for each atom set to zero*/
            for (i = 0; i < len; i++)
            {
                atomsasa[i] = 0.0;
            }
        }

        /* Inflated van der Waals accessibility */
        if (VABS(apolparm->press) > VSMALL)
        {
            apolparm->sav = Vacc_totalSAV(acc, clist, apolparm, srad);
        }
        else
        {
            apolparm->sav = 0.0;
        }

        /* wcaEnergy integral code */
        if (VABS(apolparm->bconc) > VSMALL)
        {
            /* wcaEnergy for each atom */
            for (i = 0; i < len; i++)
            {
                rc = Vacc_wcaEnergyAtom(acc, apolparm, alist, clist, i, &energy);
                if (rc == 0)
                {
                    Vnm_print(2, "Error in apolar energy calculation!\n");
                    return 0;
                }
                atomwcaEnergy[i] = energy;
            }
            /* Total WCA Energy */
            rc = Vacc_wcaEnergy(acc, apolparm, alist, clist);
            if (rc == 0)
            {
                Vnm_print(2, "Error in apolar energy calculation!\n");
                return 0;
            }
        }
        else
        {
            apolparm->wcaEnergy = 0.0;
        }
        energyAPOL(apolparm, apolparm->sasa, apolparm->sav, atomsasa, atomwcaEnergy, Valist_getNumberAtoms(alist));
    }

    Vmem_free(VNULL, Valist_getNumberAtoms(alist), sizeof(double), (void **)&(atomsasa));
    Vmem_free(VNULL, Valist_getNumberAtoms(alist), sizeof(double), (void **)&(atomwcaEnergy));
    Vclist_dtor(&clist);
    Vacc_dtor(&acc);

    return VRC_SUCCESS;
}

VPUBLIC int energyAPOL(APOLparm *apolparm,
                       double sasa,
                       double sav,
                       double atomsasa[],
                       double atomwcaEnergy[],
                       int numatoms)
{

    double energy = 0.0;
    int i = 0;

#ifndef VAPBSQUIET
    Vnm_print(1, "\nSolvent Accessible Surface Area (SASA) for each atom:\n");
    for (i = 0; i < numatoms; i++)
    {
        Vnm_print(1, "  SASA for atom %i: %1.12E\n", i, atomsasa[i]);
    }

    Vnm_print(1, "\nTotal solvent accessible surface area: %g A^2\n", sasa);
#endif

    switch (apolparm->calcenergy)
    {
    case ACE_NO:
        break;
    case ACE_COMPS:
        Vnm_print(1, "energyAPOL: Cannot calculate component energy, skipping.\n");
        break;
    case ACE_TOTAL:
        energy = (apolparm->gamma * sasa) + (apolparm->press * sav) + (apolparm->wcaEnergy);
#ifndef VAPBSQUIET
        Vnm_print(1, "\nSurface tension*area energies (gamma * SASA) for each atom:\n");
        for (i = 0; i < numatoms; i++)
        {
            Vnm_print(1, "  Surface tension*area energy for atom %i: %1.12E\n", i, apolparm->gamma * atomsasa[i]);
        }

        Vnm_print(1, "\nTotal surface tension energy: %g kJ/mol\n", apolparm->gamma * sasa);
        Vnm_print(1, "\nTotal solvent accessible volume: %g A^3\n", sav);
        Vnm_print(1, "\nTotal pressure*volume energy: %g kJ/mol\n", apolparm->press * sav);
        Vnm_print(1, "\nWCA dispersion Energies for each atom:\n");
        for (i = 0; i < numatoms; i++)
        {
            Vnm_print(1, "  WCA energy for atom %i: %1.12E\n", i, atomwcaEnergy[i]);
        }

        Vnm_print(1, "\nTotal WCA energy: %g kJ/mol\n", (apolparm->wcaEnergy));
        Vnm_print(1, "\nTotal non-polar energy = %1.12E kJ/mol\n", energy);
#endif
        break;
    default:
        Vnm_print(2, "energyAPOL: Error in energyAPOL. Unknown option.\n");
        break;
    }

    return VRC_SUCCESS;
}

VPUBLIC int forceAPOL(Vacc *acc,
                      Vmem *mem,
                      APOLparm *apolparm,
                      int *nforce,
                      AtomForce **atomForce,
                      Valist *alist,
                      Vclist *clist)
{
    time_t ts, ts_main, ts_sub;
    int i,
        j,
        natom;

    double srad, /* Probe radius */
        xF,
        yF,
        zF, /* Individual forces */
        press,
        gamma,
        offset,
        bconc,
        dSASA[3],
        dSAV[3],
        force[3],
        *apos;

    Vatom *atom = VNULL;
    ts_main = clock();

    srad = apolparm->srad;
    press = apolparm->press;
    gamma = apolparm->gamma;
    offset = apolparm->dpos;
    bconc = apolparm->bconc;

    natom = Valist_getNumberAtoms(alist);

    /* Check to see if we need to build the surface */
    Vnm_print(0, "forceAPOL: Trying atom surf...\n");
    ts = clock();
    if (acc->surf == VNULL)
    {
        acc->surf = (VaccSurf **)Vmem_malloc(acc->mem, natom, sizeof(VaccSurf *));
        for (i = 0; i < natom; i++)
        {
            atom = Valist_getAtom(acc->alist, i);
            //apos = Vatom_getPosition(atom); // apos never referenced? - Peter
            /* NOTE:  RIGHT NOW WE DO THIS FOR THE ENTIRE MOLECULE WHICH IS
             * INCREDIBLY INEFFICIENT, PARTICULARLY DURING FOCUSING!!! */
            acc->surf[i] = Vacc_atomSurf(acc, atom, acc->refSphere, srad);
        }
    }
    Vnm_print(0, "forceAPOL: atom surf: Time elapsed: %f\n", ((double)clock() - ts) / CLOCKS_PER_SEC);

    if (apolparm->calcforce == ACF_TOTAL)
    {
        Vnm_print(0, "forceAPOL: calcforce == ACF_TOTAL\n");
        ts = clock();

        *nforce = 1;
        if (*atomForce != VNULL)
        {
            Vmem_free(mem, *nforce, sizeof(AtomForce), (void **)atomForce);
        }

        *atomForce = (AtomForce *)Vmem_malloc(mem, *nforce,
                                              sizeof(AtomForce));

        /* Clear out force arrays */
        for (j = 0; j < 3; j++)
        {
            (*atomForce)[0].sasaForce[j] = 0.0;
            (*atomForce)[0].savForce[j] = 0.0;
            (*atomForce)[0].wcaForce[j] = 0.0;
        }

        // problem block
        for (i = 0; i < natom; i++)
        {
            atom = Valist_getAtom(alist, i);

            for (j = 0; j < 3; j++)
            {
                dSASA[j] = 0.0;
                dSAV[j] = 0.0;
                force[j] = 0.0;
            }

            if (VABS(gamma) > VSMALL)
            {
                Vacc_atomdSASA(acc, offset, srad, atom, dSASA);
            }
            if (VABS(press) > VSMALL)
            {
                Vacc_atomdSAV(acc, srad, atom, dSAV);
            }
            if (VABS(bconc) > VSMALL)
            {
                Vacc_wcaForceAtom(acc, apolparm, clist, atom, force);
            }

            for (j = 0; j < 3; j++)
            {
                (*atomForce)[0].sasaForce[j] += dSASA[j];
                (*atomForce)[0].savForce[j] += dSAV[j];
                (*atomForce)[0].wcaForce[j] += force[j];
            }
        }
        // end block

        Vnm_tprint(1, "  Printing net forces (kJ/mol/A)\n");
        Vnm_tprint(1, "  Legend:\n");
        Vnm_tprint(1, "    sasa  -- SASA force\n");
        Vnm_tprint(1, "    sav   -- SAV force\n");
        Vnm_tprint(1, "    wca   -- WCA force\n\n");

        Vnm_tprint(1, "  sasa  %4.3e %4.3e %4.3e\n",
                   (*atomForce)[0].sasaForce[0],
                   (*atomForce)[0].sasaForce[1],
                   (*atomForce)[0].sasaForce[2]);
        Vnm_tprint(1, "  sav   %4.3e %4.3e %4.3e\n",
                   (*atomForce)[0].savForce[0],
                   (*atomForce)[0].savForce[1],
                   (*atomForce)[0].savForce[2]);
        Vnm_tprint(1, "  wca   %4.3e %4.3e %4.3e\n",
                   (*atomForce)[0].wcaForce[0],
                   (*atomForce)[0].wcaForce[1],
                   (*atomForce)[0].wcaForce[2]);

        Vnm_print(0, "forceAPOL: calcforce == ACF_TOTAL: %f\n", ((double)clock() - ts) / CLOCKS_PER_SEC);
    }
    else if (apolparm->calcforce == ACF_COMPS)
    {
        *nforce = Valist_getNumberAtoms(alist);
        if (*atomForce == VNULL)
        {
            *atomForce = (AtomForce *)Vmem_malloc(mem, *nforce,
                                                  sizeof(AtomForce));
        }
        else
        {
            Vmem_free(mem, *nforce, sizeof(AtomForce), (void **)atomForce);
            *atomForce = (AtomForce *)Vmem_malloc(mem, *nforce,
                                                  sizeof(AtomForce));
        }

#ifndef VAPBSQUIET
        Vnm_tprint(1, "  Printing per atom forces (kJ/mol/A)\n");
        Vnm_tprint(1, "  Legend:\n");
        Vnm_tprint(1, "    tot  n -- Total force for atom n\n");
        Vnm_tprint(1, "    sasa n -- SASA force for atom n\n");
        Vnm_tprint(1, "    sav  n -- SAV force for atom n\n");
        Vnm_tprint(1, "    wca  n -- WCA force for atom n\n\n");

        Vnm_tprint(1, "    gamma    %f\n"
                      "    pressure %f\n"
                      "    bconc    %f \n\n",
                   gamma, press, bconc);
#endif

        for (i = 0; i < natom; i++)
        {
            atom = Valist_getAtom(alist, i);

            for (j = 0; j < 3; j++)
            {
                dSASA[j] = 0.0;
                dSAV[j] = 0.0;
                force[j] = 0.0;
            }

            /* Clear out force arrays */
            for (j = 0; j < 3; j++)
            {
                (*atomForce)[i].sasaForce[j] = 0.0;
                (*atomForce)[i].savForce[j] = 0.0;
                (*atomForce)[i].wcaForce[j] = 0.0;
            }

            if (VABS(gamma) > VSMALL)
                Vacc_atomdSASA(acc, offset, srad, atom, dSASA);
            if (VABS(press) > VSMALL)
                Vacc_atomdSAV(acc, srad, atom, dSAV);
            if (VABS(bconc) > VSMALL)
                Vacc_wcaForceAtom(acc, apolparm, clist, atom, force);

            xF = -((gamma * dSASA[0]) + (press * dSAV[0]) + (bconc * force[0]));
            yF = -((gamma * dSASA[1]) + (press * dSAV[1]) + (bconc * force[1]));
            zF = -((gamma * dSASA[2]) + (press * dSAV[2]) + (bconc * force[2]));

            for (j = 0; j < 3; j++)
            {
                (*atomForce)[i].sasaForce[j] += dSASA[j];
                (*atomForce)[i].savForce[j] += dSAV[j];
                (*atomForce)[i].wcaForce[j] += force[j];
            }

#ifndef VAPBSQUIET
            Vnm_print(1, "  tot  %i %4.3e %4.3e %4.3e\n",
                      i,
                      xF,
                      yF,
                      zF);
            Vnm_print(1, "  sasa %i %4.3e %4.3e %4.3e\n",
                      i,
                      (*atomForce)[i].sasaForce[0],
                      (*atomForce)[i].sasaForce[1],
                      (*atomForce)[i].sasaForce[2]);
            Vnm_print(1, "  sav  %i %4.3e %4.3e %4.3e\n",
                      i,
                      (*atomForce)[i].savForce[0],
                      (*atomForce)[i].savForce[1],
                      (*atomForce)[i].savForce[2]);
            Vnm_print(1, "  wca  %i %4.3e %4.3e %4.3e\n",
                      i,
                      (*atomForce)[i].wcaForce[0],
                      (*atomForce)[i].wcaForce[1],
                      (*atomForce)[i].wcaForce[2]);
#endif
        }
    }
    else
        *nforce = 0;

#ifndef VAPBSQUIET
    Vnm_print(1, "\n");
#endif

    Vnm_print(0, "forceAPOL: Time elapsed: %f\n", ((double)clock() - ts_main) / CLOCKS_PER_SEC);
    return VRC_SUCCESS;
}

#ifdef ENABLE_BEM
/**
 * Initialize a boundary element calculation.
 */
VPUBLIC int initBEM(int icalc,
                    NOsh *nosh,
                    BEMparm *bemparm,
                    PBEparm *pbeparm,
                    Vpbe *pbe[NOSH_MAXCALC])
{

    Vnm_tstart(APBS_TIMER_SETUP, "Setup timer");

    /* Setup time statistics */
    Vnm_tstop(APBS_TIMER_SETUP, "Setup timer");

    return 1;
}

VPUBLIC void killBEM(NOsh *nosh, Vpbe *pbe[NOSH_MAXCALC])
{

    int i;

#ifndef VAPBSQUIET
    Vnm_tprint(1, "Destroying boundary element structures.\n");
#endif
}

void apbs2tabipb_(TABIPBparm *tabiparm,
                  TABIPBvars *tabivars);

<<<<<<< HEAD
VPUBLIC int solveBEM(Valist* molecules[NOSH_MAXMOL],
=======
VPUBLIC int solveBEM(Valist *molecules[NOSH_MAXMOL],
>>>>>>> 1d56e5d0
                     NOsh *nosh,
                     PBEparm *pbeparm,
                     BEMparm *bemparm,
                     BEMparm_CalcType type)
{

<<<<<<< HEAD
    if (nosh != VNULL) {
        if (nosh->bogus) return 1;
=======
    int nx,
        ny,
        nz,
        i;

    if (nosh != VNULL)
    {
        if (nosh->bogus)
            return 1;
>>>>>>> 1d56e5d0
    }

    Vnm_tstart(APBS_TIMER_SOLVER, "Solver timer");

<<<<<<< HEAD
    struct TABIPBInput tabipbIn;
    
    tabipbIn.mesh_flag_ = bemparm->mesh;
    tabipbIn.mesh_density_ = pbeparm->sdens;
    tabipbIn.mesh_probe_radius_ = pbeparm->srad;
    
    tabipbIn.phys_temp_ = pbeparm->temp;
    tabipbIn.phys_eps_solute_ = pbeparm->pdie;
    tabipbIn.phys_eps_solvent_ = pbeparm->sdie;
    
    tabipbIn.phys_bulk_strength_ = 0.;
    
    for (int i = 0; i < pbeparm->nion; ++i) {
        tabipbIn.phys_bulk_strength_ += pbeparm->ionc[i]
                                      * pbeparm->ionq[i]
                                      * pbeparm->ionq[i];
    }
    
    tabipbIn.tree_degree_ = bemparm->tree_order;
    tabipbIn.tree_max_per_leaf_ = bemparm->tree_n0;
    tabipbIn.tree_theta_ = bemparm->mac;
    
    tabipbIn.output_data_ = bemparm->outdata;

    struct TABIPBOutput tabipbOut = runTABIPBWrapAPBS(tabipbIn, molecules[0]);
=======
    TABIPBparm *tabiparm = (TABIPBparm *)calloc(1, sizeof(TABIPBparm));

    sprintf(tabiparm->fpath, "");
    strncpy(tabiparm->fname, nosh->molpath[0], 4);
    tabiparm->fname[4] = '\0';
    tabiparm->density = pbeparm->sdens;
    tabiparm->probe_radius = pbeparm->srad;

    tabiparm->epsp = pbeparm->pdie;
    tabiparm->epsw = pbeparm->sdie;
    tabiparm->bulk_strength = 0.0;
    for (i = 0; i < pbeparm->nion; i++)
        tabiparm->bulk_strength += pbeparm->ionc[i] * pbeparm->ionq[i] * pbeparm->ionq[i];
    tabiparm->temp = pbeparm->temp;

    tabiparm->order = bemparm->tree_order;
    tabiparm->maxparnode = bemparm->tree_n0;
    tabiparm->theta = bemparm->mac;

    tabiparm->mesh_flag = bemparm->mesh;

    tabiparm->number_of_lines = Valist_getNumberAtoms(molecules[0]);

    tabiparm->output_datafile = bemparm->outdata;

    TABIPBvars *tabivars = (TABIPBvars *)calloc(1, sizeof(TABIPBvars));
    if ((tabivars->chrpos = (double *)malloc(3 * tabiparm->number_of_lines * sizeof(double))) == NULL)
    {
        printf("Error in allocating t_chrpos!\n");
    }
    if ((tabivars->atmchr = (double *)malloc(tabiparm->number_of_lines * sizeof(double))) == NULL)
    {
        printf("Error in allocating t_atmchr!\n");
    }
    if ((tabivars->atmrad = (double *)malloc(tabiparm->number_of_lines * sizeof(double))) == NULL)
    {
        printf("Error in allocating t_atmrad!\n");
    }

    Vatom *atom;

    for (i = 0; i < tabiparm->number_of_lines; i++)
    {
        atom = Valist_getAtom(molecules[0], i);
        tabivars->chrpos[3 * i] = Vatom_getPosition(atom)[0];
        tabivars->chrpos[3 * i + 1] = Vatom_getPosition(atom)[1];
        tabivars->chrpos[3 * i + 2] = Vatom_getPosition(atom)[2];
        tabivars->atmchr[i] = Vatom_getCharge(atom);
        tabivars->atmrad[i] = Vatom_getRadius(atom);
    }

    //apbs2tabipb(TABIPBparm* tabiparm, Valist* molecules[NOSH_MAXMOL]);
    apbs2tabipb_(tabiparm, tabivars);

    free(tabiparm);
    free(tabivars->chrpos);
    free(tabivars->atmchr);
    free(tabivars->atmrad);
    free(tabivars->vert_ptl);    // allocate in output_potential()
    free(tabivars->xvct);        // allocate in output_potential()
    free_matrix(tabivars->vert); // allocate in output_potential()
    free_matrix(tabivars->snrm); // allocate in output_potential()
    free_matrix(tabivars->face); // allocate in output_potential()
>>>>>>> 1d56e5d0

    Vnm_tprint(1, "\n\nReturning to APBS caller...\n\n");
    Vnm_tprint(1, "Solvation energy and Coulombic energy in kJ/mol...\n\n");
    Vnm_tprint(1, "  Global net ELEC energy = %1.12E\n", tabipbOut.solvation_energy_);
    Vnm_tprint(1, "  Global net COULOMBIC energy = %1.12E\n\n", tabipbOut.coulombic_energy_);

    Vnm_tstop(APBS_TIMER_SOLVER, "Solver timer");

    return 1;
}

VPUBLIC int setPartBEM(NOsh *nosh,
                       BEMparm *BEMparm)
{

    int j;
    double partMin[3],
        partMax[3];

    if (nosh->bogus)
        return 1;

    return 1;
}

VPUBLIC int energyBEM(NOsh *nosh,
                      int icalc,
                      int *nenergy,
                      double *totEnergy,
                      double *qfEnergy,
                      double *qmEnergy,
                      double *dielEnergy)
{

    Valist *alist;
    Vatom *atom;
    int i,
        extEnergy;
    double tenergy;
    BEMparm *bemparm;
    PBEparm *pbeparm;

    bemparm = nosh->calc[icalc]->bemparm;
    pbeparm = nosh->calc[icalc]->pbeparm;

    Vnm_tstart(APBS_TIMER_ENERGY, "Energy timer");
    Vnm_tstop(APBS_TIMER_ENERGY, "Energy timer");

    return 1;
}

VPUBLIC int forceBEM(
    NOsh *nosh,
    PBEparm *pbeparm,
    BEMparm *bemparm,
    int *nforce,
    AtomForce **atomForce,
    Valist *alist[NOSH_MAXMOL])
{

    int j,
        k;
    double qfForce[3],
        dbForce[3],
        ibForce[3];

    Vnm_tstart(APBS_TIMER_FORCE, "Force timer");

#ifndef VAPBSQUIET
    Vnm_tprint(1, "  Calculating forces...\n");
#endif

    Vnm_tstop(APBS_TIMER_FORCE, "Force timer");

    return 1;
}

VPUBLIC void printBEMPARM(BEMparm *bemparm)
{
}

VPUBLIC int writedataBEM(int rank,
                         NOsh *nosh,
                         PBEparm *pbeparm)
{

    return 1;
}

VPUBLIC int writematBEM(int rank, NOsh *nosh, PBEparm *pbeparm)
{

    if (nosh->bogus)
        return 1;
    return 1;
}

#endif

#ifdef ENABLE_GEOFLOW

/**
 * Initialize a geometric flow calculation.
 */
VPUBLIC int solveGeometricFlow(Valist *molecules[NOSH_MAXMOL],
                               NOsh *nosh,
                               PBEparm *pbeparm,
                               APOLparm *apolparm,
                               GEOFLOWparm *parm)
{
    //printf("solveGeometricFlow!!!\n");
    if (nosh != VNULL)
    {
        if (nosh->bogus)
            return 1;
    }

    Vnm_tstart(APBS_TIMER_SOLVER, "Solver timer");

    struct GeometricFlowInput geoflowIn = getGeometricFlowParams();

    // change any of the parameters you want...
    geoflowIn.m_boundaryCondition = (int)pbeparm->bcfl;
    geoflowIn.m_grid[0] = apolparm->grid[0];
    geoflowIn.m_grid[1] = apolparm->grid[1];
    geoflowIn.m_grid[2] = apolparm->grid[2];
    geoflowIn.m_gamma = apolparm->gamma;
    geoflowIn.m_pdie = pbeparm->pdie;
    geoflowIn.m_sdie = pbeparm->sdie;
    geoflowIn.m_press = apolparm->press;
    geoflowIn.m_tol = parm->etol;
    geoflowIn.m_bconc = apolparm->bconc;
    geoflowIn.m_vdwdispersion = parm->vdw;
    geoflowIn.m_etolSolvation = .01; // to be added?

    // debug
    //printGeometricFlowStruct( geoflowIn );

    //printf("num mols: %i\n", nosh->nmol);
    struct GeometricFlowOutput geoflowOut =
        runGeometricFlowWrapAPBS(geoflowIn, molecules[0]);

    Vnm_tprint(1, "  Global net energy = %1.12E\n", geoflowOut.m_totalSolvation);
    Vnm_tprint(1, "  Global net ELEC energy = %1.12E\n", geoflowOut.m_elecSolvation);
    Vnm_tprint(1, "  Global net APOL energy = %1.12E\n", geoflowOut.m_nonpolarSolvation);

    Vnm_tstop(APBS_TIMER_SOLVER, "Solver timer");

    return 1;
}

#endif

#ifdef ENABLE_PBAM

/**
 * Initialize a PBAM calculation.
 */
VPUBLIC int solvePBAM(Valist *molecules[NOSH_MAXMOL],
                      NOsh *nosh,
                      PBEparm *pbeparm,
                      PBAMparm *parm)
{
    if (nosh != VNULL)
    {
        if (nosh->bogus)
            return 1;
    }

    int i, j;
    Vnm_tstart(APBS_TIMER_SOLVER, "Solver timer");
    PBAMInput pbamIn = getPBAMParams();

    pbamIn.nmol_ = nosh->nmol;

    // change any of the parameters you want...
    pbamIn.temp_ = pbeparm->temp;
    if (fabs(pbamIn.temp_ - 0.0) < 1e-3)
    {
        printf("No temperature specified. Setting to 298.15K\n");
        pbamIn.temp_ = 298.15;
    }

    // Dielectrics
    pbamIn.idiel_ = pbeparm->pdie;
    pbamIn.sdiel_ = pbeparm->sdie;

    // Salt conc
    pbamIn.salt_ = parm->salt;

    // Runtype: can be energyforce, electrostatics etc
    strncpy(pbamIn.runType_, parm->runtype, CHR_MAXLEN);
    strncpy(pbamIn.runName_, parm->runname, CHR_MAXLEN);

    pbamIn.randOrient_ = parm->setrandorient;

    pbamIn.boxLen_ = parm->pbcboxlen;
    pbamIn.pbcType_ = parm->setpbcs;

    pbamIn.setunits_ = parm->setunits;
    if (parm->setunits == 1)
        strncpy(pbamIn.units_, parm->units, CHR_MAXLEN);

    // Electrostatic stuff
    if (parm->setgridpt)
        pbamIn.gridPts_ = parm->gridpt;
    strncpy(pbamIn.map3D_, parm->map3dname, CHR_MAXLEN);
    pbamIn.grid2Dct_ = parm->grid2Dct;
    for (i = 0; i < pbamIn.grid2Dct_; i++)
    {
        strncpy(pbamIn.grid2D_[i], parm->grid2Dname[i], CHR_MAXLEN);
        strncpy(pbamIn.grid2Dax_[i], parm->grid2Dax[i], CHR_MAXLEN);
        pbamIn.grid2Dloc_[i] = parm->grid2Dloc[i];
    }
    strncpy(pbamIn.dxname_, parm->dxname, CHR_MAXLEN);

    // Dynamics stuff
    pbamIn.ntraj_ = parm->ntraj;
    strncpy(pbamIn.termCombine_, parm->termcombine, CHR_MAXLEN);

    pbamIn.termct_ = parm->termct;
    pbamIn.contct_ = parm->confilct;

    if (strncmp(pbamIn.runType_, "dynamics", 8) == 0)
    {
        if (pbamIn.nmol_ > parm->diffct)
        {
            Vnm_tprint(2, "You need more diffusion information!\n");
            return 0;
        }

        for (i = 0; i < pbamIn.nmol_; i++)
        {
            if (parm->xyzct[i] < parm->ntraj)
            {
                Vnm_tprint(2, "For molecule %d, you are missing trajectory!\n", i + 1);
                return 0;
            }
            else
            {
                for (j = 0; j < pbamIn.ntraj_; j++)
                {
                    strncpy(pbamIn.xyzfil_[i][j], parm->xyzfil[i][j], CHR_MAXLEN);
                }
            }
        }

        for (i = 0; i < pbamIn.nmol_; i++)
        {
            strncpy(pbamIn.moveType_[i], parm->moveType[i], CHR_MAXLEN);
            pbamIn.transDiff_[i] = parm->transDiff[i];
            pbamIn.rotDiff_[i] = parm->rotDiff[i];
        }

        for (i = 0; i < pbamIn.termct_; i++)
        {
            strncpy(pbamIn.termnam_[i], parm->termnam[i], CHR_MAXLEN);
            pbamIn.termnu_[i][0] = parm->termnu[i][0];
            pbamIn.termval_[i] = parm->termVal[i];
        }

        for (i = 0; i < pbamIn.contct_; i++)
        {
            strncpy(pbamIn.confil_[i], parm->confil[i], CHR_MAXLEN);
        }
    }

    // debug
    printPBAMStruct(pbamIn);

    // Run the darn thing
    PBAMOutput pbamOut = runPBAMWrapAPBS(pbamIn, molecules, nosh->nmol);

    Vnm_tprint(1, "\n\nReturning to APBS caller...\n\n");

    if (!(strncmp(pbamIn.runType_, "dynamics", 8) &&
          strncmp(pbamIn.runType_, "energyforce", 11)))
    {

        if (!strncmp(pbamIn.units_, "kcalmol", 7))
        { //scale to kjmol is 4.18400

            Vnm_tprint(1, "Interaction energy in kCal/mol...\n\n");

            for (int i = 0; i < PBAMPARM_MAXMOL; i++)
            {
                Vnm_tprint(1, "  Molecule %d: Global net ELEC energy = %1.12E\n",
                           i + 1, pbamOut.energies_[i]);
                Vnm_tprint(1, "              Force = (%1.6E, %1.6E, %1.6E)\n\n",
                           pbamOut.forces_[i][0], pbamOut.forces_[i][1],
                           pbamOut.forces_[i][2]);
                if (pbamOut.energies_[i + 1] == 0.)
                    break;
            }
        }
        else if (!strncmp(pbamIn.units_, "jmol", 4))
        { //scale to kjmol is 0.001

            Vnm_tprint(1, "Interaction energy in J/mol...\n\n");

            for (int i = 0; i < PBAMPARM_MAXMOL; i++)
            {
                Vnm_tprint(1, "  Molecule %d: Global net ELEC energy = %1.12E\n",
                           i + 1, pbamOut.energies_[i]);
                Vnm_tprint(1, "              Force = (%1.6E, %1.6E, %1.6E)\n\n",
                           pbamOut.forces_[i][0], pbamOut.forces_[i][1],
                           pbamOut.forces_[i][2]);
                if (pbamOut.energies_[i + 1] == 0.)
                    break;
            }
        }
        else
        {   // if (!strncmp(pbamIn.units_, "kT", 2)) //scale to kjmol is 2.478 @ 298K
            // or 0.008315436242 * 298

            Vnm_tprint(1, "Interaction energy in kT @ %6.2f K...\n\n", pbamIn.temp_);

            for (int i = 0; i < PBAMPARM_MAXMOL; i++)
            {
                Vnm_tprint(1, "  Molecule %d: Global net ELEC energy = %1.12E\n",
                           i + 1, pbamOut.energies_[i]);
                Vnm_tprint(1, "              Force = (%1.6E, %1.6E, %1.6E)\n\n",
                           pbamOut.forces_[i][0], pbamOut.forces_[i][1],
                           pbamOut.forces_[i][2]);
                if (pbamOut.energies_[i + 1] == 0.)
                    break;
            }
        }
    }
    Vnm_tstop(APBS_TIMER_SOLVER, "Solver timer");

    return 1;
}

#endif

#ifdef ENABLE_PBSAM

/**
 * Initialize a PBSAM calculation.
 */
VPUBLIC int solvePBSAM(Valist *molecules[NOSH_MAXMOL],
                       NOsh *nosh,
                       PBEparm *pbeparm,
                       PBAMparm *parm,
                       PBSAMparm *samparm)
{
    printf("solvePBSAM!!!\n");
    char fname_tp[VMAX_ARGLEN];
    if (nosh != VNULL)
    {
        if (nosh->bogus)
            return 1;
    }

    int i, j, k, ierr;
    Vnm_tstart(APBS_TIMER_SOLVER, "Solver timer");
    PBSAMInput pbsamIn = getPBSAMParams();
    PBAMInput pbamIn; // = getPBAMParams();

    pbamIn.nmol_ = nosh->nmol;

    // change any of the parameters you want...
    pbamIn.temp_ = pbeparm->temp;
    if (fabs(pbamIn.temp_ - 0.0) < 1e-3)
    {
        printf("No temperature specified. Setting to 298.15K\n");
        pbamIn.temp_ = 298.15;
    }

    // Dielectrics
    pbamIn.idiel_ = pbeparm->pdie;
    pbamIn.sdiel_ = pbeparm->sdie;

    // Salt conc
    pbamIn.salt_ = parm->salt;

    // Runtype: can be energyforce, electrostatics etc
    strncpy(pbamIn.runType_, parm->runtype, CHR_MAXLEN);
    strncpy(pbamIn.runName_, parm->runname, CHR_MAXLEN);

    pbamIn.setunits_ = parm->setunits;
    if (parm->setunits == 1)
        strncpy(pbamIn.units_, parm->units, CHR_MAXLEN);
    pbamIn.randOrient_ = parm->setrandorient;

    pbamIn.boxLen_ = parm->pbcboxlen;
    pbamIn.pbcType_ = parm->setpbcs;

    // Electrostatic stuff
    if (parm->setgridpt)
        pbamIn.gridPts_ = parm->gridpt;
    strncpy(pbamIn.map3D_, parm->map3dname, CHR_MAXLEN);
    pbamIn.grid2Dct_ = parm->grid2Dct;
    for (i = 0; i < pbamIn.grid2Dct_; i++)
    {
        strncpy(pbamIn.grid2D_[i], parm->grid2Dname[i], CHR_MAXLEN);
        strncpy(pbamIn.grid2Dax_[i], parm->grid2Dax[i], CHR_MAXLEN);
        pbamIn.grid2Dloc_[i] = parm->grid2Dloc[i];
    }
    strncpy(pbamIn.dxname_, parm->dxname, CHR_MAXLEN);

    // Dynamics stuff
    pbamIn.ntraj_ = parm->ntraj;
    strncpy(pbamIn.termCombine_, parm->termcombine, CHR_MAXLEN);

    pbamIn.termct_ = parm->termct;
    pbamIn.contct_ = parm->confilct;

    if (strncmp(pbamIn.runType_, "dynamics", 8) == 0)
    {
        if (pbamIn.nmol_ > parm->diffct)
        {
            Vnm_tprint(2, "You need more diffusion information!\n");
            return 0;
        }

        for (i = 0; i < pbamIn.nmol_; i++)
        {
            if (parm->xyzct[i] < parm->ntraj)
            {
                Vnm_tprint(2, "For molecule %d, you are missing trajectory!\n", i + 1);
                return 0;
            }
            else
            {
                for (j = 0; j < pbamIn.ntraj_; j++)
                {
                    strncpy(pbamIn.xyzfil_[i][j], parm->xyzfil[i][j], CHR_MAXLEN);
                }
            }
        }

        for (i = 0; i < pbamIn.nmol_; i++)
        {
            strncpy(pbamIn.moveType_[i], parm->moveType[i], CHR_MAXLEN);
            pbamIn.transDiff_[i] = parm->transDiff[i];
            pbamIn.rotDiff_[i] = parm->rotDiff[i];
        }

        for (i = 0; i < pbamIn.termct_; i++)
        {
            strncpy(pbamIn.termnam_[i], parm->termnam[i], CHR_MAXLEN);
            pbamIn.termnu_[i][0] = parm->termnu[i][0];
            pbamIn.termval_[i] = parm->termVal[i];
        }

        for (i = 0; i < pbamIn.contct_; i++)
        {
            strncpy(pbamIn.confil_[i], parm->confil[i], CHR_MAXLEN);
        }
    }

    // SAM details
    pbsamIn.tolsp_ = samparm->tolsp;
    pbsamIn.imatct_ = samparm->imatct;
    pbsamIn.expct_ = samparm->expct;
    for (i = 0; i < samparm->surfct; i++)
    {
        strncpy(pbsamIn.surffil_[i], samparm->surffil[i], CHR_MAXLEN);
    }
    for (i = 0; i < samparm->imatct; i++)
    {
        strncpy(pbsamIn.imatfil_[i], samparm->imatfil[i], CHR_MAXLEN);
    }
    for (i = 0; i < samparm->expct; i++)
    {
        strncpy(pbsamIn.expfil_[i], samparm->expfil[i], CHR_MAXLEN);
    }

    // debug
    printPBSAMStruct(pbamIn, pbsamIn);

    // Run the darn thing
    PBAMOutput pbamOut = runPBSAMWrapAPBS(pbamIn, pbsamIn, molecules, nosh->nmol);

    Vnm_tprint(1, "\n\nReturning to APBS caller...\n\n");

    if (!(strncmp(pbamIn.runType_, "dynamics", 8) &&
          strncmp(pbamIn.runType_, "energyforce", 11)))
    {

        if (!strncmp(pbamIn.units_, "kcalmol", 7))
        { //scale to kjmol is 4.18400

            Vnm_tprint(1, "Interaction energy in kCal/mol...\n\n");

            for (int i = 0; i < PBAMPARM_MAXMOL; i++)
            {
                Vnm_tprint(1, "  Molecule %d: Global net ELEC energy = %1.12E\n",
                           i + 1, pbamOut.energies_[i]);
                Vnm_tprint(1, "              Force = (%1.6E, %1.6E, %1.6E)\n\n",
                           pbamOut.forces_[i][0], pbamOut.forces_[i][1],
                           pbamOut.forces_[i][2]);
                if (pbamOut.energies_[i + 1] == 0.)
                    break;
            }
        }
        else if (!strncmp(pbamIn.units_, "jmol", 4))
        { //scale to kjmol is 0.001

            Vnm_tprint(1, "Interaction energy in J/mol...\n\n");

            for (int i = 0; i < PBAMPARM_MAXMOL; i++)
            {
                Vnm_tprint(1, "  Molecule %d: Global net ELEC energy = %1.12E\n",
                           i + 1, pbamOut.energies_[i]);
                Vnm_tprint(1, "              Force = (%1.6E, %1.6E, %1.6E)\n\n",
                           pbamOut.forces_[i][0], pbamOut.forces_[i][1],
                           pbamOut.forces_[i][2]);
                if (pbamOut.energies_[i + 1] == 0.)
                    break;
            }
        }
        else
        {   // if (!strncmp(pbamIn.units_, "kT", 2)) //scale to kjmol is 2.478 @ 298K
            // or 0.008315436242 * 298

            Vnm_tprint(1, "Interaction energy in kT @ %6.2f K...\n\n", pbamIn.temp_);

            for (int i = 0; i < PBAMPARM_MAXMOL; i++)
            {
                Vnm_tprint(1, "  Molecule %d: Global net ELEC energy = %1.12E\n",
                           i + 1, pbamOut.energies_[i]);
                Vnm_tprint(1, "              Force = (%1.6E, %1.6E, %1.6E)\n\n",
                           pbamOut.forces_[i][0], pbamOut.forces_[i][1],
                           pbamOut.forces_[i][2]);
                if (pbamOut.energies_[i + 1] == 0.)
                    break;
            }
        }
    }

    Vnm_tstop(APBS_TIMER_SOLVER, "Solver timer");

    return 1;
}

#endif

/**
 * Dump compile-time options
 */
VPUBLIC void dump_options()
{
    puts("Apbs configuration:");

    printf("PACKAGE_STRING:%s", PACKAGE_STRING);

    printf("APBS_FAST:");
#ifdef APBS_FAST
    puts("1");
#else
    puts("0");
#endif

    printf("DEBUG:");
#ifdef DEBUG
    puts("1");
#else
    puts("0");
#endif

    printf("VERBOSE_DEBUG:");
#ifdef VERBOSE_DEBUG
    puts("1");
#else
    puts("0");
#endif

    printf("VAPBSQUIET:");
#ifdef VAPBSQUIET
    puts("1");
#else
    puts("0");
#endif

    printf("HAVE_TIME_FUNC:");
#ifdef HAVE_TIME_FUNC
    puts("1");
#else
    puts("0");
#endif

    printf("HAVE_RAND_FUNC:");
#ifdef HAVE_RAND_FUNC
    puts("1");
#else
    puts("0");
#endif

    printf("HAVE_SRAND_FUNC:");
#ifdef HAVE_SRAND_FUNC
    puts("1");
#else
    puts("0");
#endif

    printf("HAVE_LIBREADLINE:");
#ifdef HAVE_LIBREADLINE
    puts("1");
#else
    puts("0");
#endif

    printf("APBS_NOINLINE:");
#ifdef APBS_NOINLINE
    puts("1");
#else
    puts("0");
#endif

    printf("HAVE_EMBED:");
#ifdef HAVE_EMBED
    puts("1");
#else
    puts("0");
#endif

    printf("HAVE_ZLIB:");
#ifdef HAVE_ZLIB
    puts("1");
#else
    puts("0");
#endif

    printf("WITH_TINKER:");
#ifdef WITH_TINKER
    puts("1");
#else
    puts("0");
#endif

    printf("FETK_ENABLED:");
#ifdef FETK_ENABLED
    printf("1");
#else
    puts("0");
#endif

    printf("HAVE_PUNC_H:");
#ifdef HAVE_PUNC_H
    puts("1");
#else
    printf("0");
#endif

    printf("HAVE_MCX_H:");
#ifdef HAVE_MCX_H
    puts("1");
#else
    puts("0");
#endif

    printf("HAVE_MC_H:");
#ifdef HAVE_MC_H
    printf("1");
#else
    puts("0");
#endif

    printf("HAVE_BIOM_H:");
#ifdef HAVE_BIOM_H
    puts("1");
#else
    printf("0");
#endif

    printf("HAVE_MPI_H:");
#ifdef HAVE_MPI_H
    puts("1");
#else
    puts("0");
#endif

#ifdef FLOAT_EPSILON
    printf("FLOAT_EPSILON:%f\n", FLOAT_EPSILON);
#endif

#ifdef DOUBLE_EPSILON
    printf("DOUBLE_EPSILON:%f\n", DOUBLE_EPSILON);
#endif
}<|MERGE_RESOLUTION|>--- conflicted
+++ resolved
@@ -5465,39 +5465,19 @@
 #endif
 }
 
-void apbs2tabipb_(TABIPBparm *tabiparm,
-                  TABIPBvars *tabivars);
-
-<<<<<<< HEAD
 VPUBLIC int solveBEM(Valist* molecules[NOSH_MAXMOL],
-=======
-VPUBLIC int solveBEM(Valist *molecules[NOSH_MAXMOL],
->>>>>>> 1d56e5d0
                      NOsh *nosh,
                      PBEparm *pbeparm,
                      BEMparm *bemparm,
                      BEMparm_CalcType type)
 {
 
-<<<<<<< HEAD
     if (nosh != VNULL) {
         if (nosh->bogus) return 1;
-=======
-    int nx,
-        ny,
-        nz,
-        i;
-
-    if (nosh != VNULL)
-    {
-        if (nosh->bogus)
-            return 1;
->>>>>>> 1d56e5d0
     }
 
     Vnm_tstart(APBS_TIMER_SOLVER, "Solver timer");
 
-<<<<<<< HEAD
     struct TABIPBInput tabipbIn;
     
     tabipbIn.mesh_flag_ = bemparm->mesh;
@@ -5523,71 +5503,6 @@
     tabipbIn.output_data_ = bemparm->outdata;
 
     struct TABIPBOutput tabipbOut = runTABIPBWrapAPBS(tabipbIn, molecules[0]);
-=======
-    TABIPBparm *tabiparm = (TABIPBparm *)calloc(1, sizeof(TABIPBparm));
-
-    sprintf(tabiparm->fpath, "");
-    strncpy(tabiparm->fname, nosh->molpath[0], 4);
-    tabiparm->fname[4] = '\0';
-    tabiparm->density = pbeparm->sdens;
-    tabiparm->probe_radius = pbeparm->srad;
-
-    tabiparm->epsp = pbeparm->pdie;
-    tabiparm->epsw = pbeparm->sdie;
-    tabiparm->bulk_strength = 0.0;
-    for (i = 0; i < pbeparm->nion; i++)
-        tabiparm->bulk_strength += pbeparm->ionc[i] * pbeparm->ionq[i] * pbeparm->ionq[i];
-    tabiparm->temp = pbeparm->temp;
-
-    tabiparm->order = bemparm->tree_order;
-    tabiparm->maxparnode = bemparm->tree_n0;
-    tabiparm->theta = bemparm->mac;
-
-    tabiparm->mesh_flag = bemparm->mesh;
-
-    tabiparm->number_of_lines = Valist_getNumberAtoms(molecules[0]);
-
-    tabiparm->output_datafile = bemparm->outdata;
-
-    TABIPBvars *tabivars = (TABIPBvars *)calloc(1, sizeof(TABIPBvars));
-    if ((tabivars->chrpos = (double *)malloc(3 * tabiparm->number_of_lines * sizeof(double))) == NULL)
-    {
-        printf("Error in allocating t_chrpos!\n");
-    }
-    if ((tabivars->atmchr = (double *)malloc(tabiparm->number_of_lines * sizeof(double))) == NULL)
-    {
-        printf("Error in allocating t_atmchr!\n");
-    }
-    if ((tabivars->atmrad = (double *)malloc(tabiparm->number_of_lines * sizeof(double))) == NULL)
-    {
-        printf("Error in allocating t_atmrad!\n");
-    }
-
-    Vatom *atom;
-
-    for (i = 0; i < tabiparm->number_of_lines; i++)
-    {
-        atom = Valist_getAtom(molecules[0], i);
-        tabivars->chrpos[3 * i] = Vatom_getPosition(atom)[0];
-        tabivars->chrpos[3 * i + 1] = Vatom_getPosition(atom)[1];
-        tabivars->chrpos[3 * i + 2] = Vatom_getPosition(atom)[2];
-        tabivars->atmchr[i] = Vatom_getCharge(atom);
-        tabivars->atmrad[i] = Vatom_getRadius(atom);
-    }
-
-    //apbs2tabipb(TABIPBparm* tabiparm, Valist* molecules[NOSH_MAXMOL]);
-    apbs2tabipb_(tabiparm, tabivars);
-
-    free(tabiparm);
-    free(tabivars->chrpos);
-    free(tabivars->atmchr);
-    free(tabivars->atmrad);
-    free(tabivars->vert_ptl);    // allocate in output_potential()
-    free(tabivars->xvct);        // allocate in output_potential()
-    free_matrix(tabivars->vert); // allocate in output_potential()
-    free_matrix(tabivars->snrm); // allocate in output_potential()
-    free_matrix(tabivars->face); // allocate in output_potential()
->>>>>>> 1d56e5d0
 
     Vnm_tprint(1, "\n\nReturning to APBS caller...\n\n");
     Vnm_tprint(1, "Solvation energy and Coulombic energy in kJ/mol...\n\n");
