---
name: Build
on:
  pull_request:
  push:
    branches: [master]
jobs:
  build:
    name: Compile Code
    runs-on: ${{ matrix.os }}
    if: "!contains(github.event.head_commit.message, 'noci')"
    strategy:
      matrix:
        # os: [ubuntu-latest]
        # os: [macOS-latest]
        os: [ubuntu-latest, macOS-latest]
        # os: [ubuntu-latest, macOS-latest, windows-latest]
        python-version: [3.8]
        # cflag-options:
          # - ' -DENABLE_GEOFLOW=ON  -DENABLE_BEM=ON  -DENABLE_FETK=ON  -DENABLE_PBSAM=ON  -DENABLE_PBAM=ON  -DENABLE_PYTHON=ON  -DBUILD_SHARED_LIBS=ON  -DBUILD_DOC=OFF'
          # - ' -DENABLE_GEOFLOW=ON  -DENABLE_BEM=ON  -DENABLE_FETK=ON  -DENABLE_PBSAM=ON  -DENABLE_PBAM=ON  -DENABLE_PYTHON=ON  -DBUILD_SHARED_LIBS=OFF -DBUILD_DOC=OFF'
          # - ' -DENABLE_GEOFLOW=ON  -DENABLE_BEM=ON  -DENABLE_FETK=ON  -DENABLE_PBSAM=OFF -DENABLE_PBAM=OFF -DENABLE_PYTHON=ON  -DBUILD_SHARED_LIBS=ON  -DCMAKE_C_FLAGS="-fPIC" -DBUILD_DOC=OFF'
          # - ' -DENABLE_GEOFLOW=ON  -DENABLE_BEM=OFF -DENABLE_FETK=ON  -DENABLE_PBSAM=OFF -DENABLE_PBAM=OFF -DENABLE_PYTHON=ON  -DBUILD_SHARED_LIBS=ON  -DCMAKE_C_FLAGS="-fPIC" -DBUILD_DOC=OFF'
    steps:
      - uses: actions/checkout@v1
      - name: Set up Python
        uses: actions/setup-python@v1
        with:
          python-version: ${{ matrix.python-version }}
      - name: Prereqs
        uses: mstksg/get-package@v1
        with:
          brew: gcc@9 bison flex swig readline
          apt-get: bison flex swig libreadline-dev
      - name: Build and Install
        run: |
<<<<<<< HEAD
          echo "==================================== WHERE AM I ==================================== "
          pwd
          echo "==================================== VERSIONS: ==================================== "
          echo "==================================== PYTHON VERSION"
          python -c "import sys; print(sys.version)"
          echo "==================================== CMAKE VERSION"
          cmake --version
          echo "==================================== Gcc VERSION"
          gcc --version
          echo "==================================== G++ VERSION"
          g++ --version
          echo "==================================== SWIG VERSION"
          swig -version
          echo "==================================== Install Python requirements ==================================== "
          pip3 install -U pip
          pip3 install -U pytest
          pip3 install -U virtualenv
          pip3 install -U numpy
          pip3 install -r requirements.txt
          #  Just build APBS for now
          echo "==================================== PWD FOR TOP DIR ==================================== "
          pwd
          echo "==================================== Get External SubModules ==================================== "
          git submodule init
          git submodule update
          echo "==================================== BUILD PYBIND ========================================== "
          pushd externals/pybind11
          [ -d install ] || mkdir install
          installdir=$(realpath ./install)
          [ -d build ] || mkdir build
          pushd build
          cmake .. -DCMAKE_INSTALL_PREFIX=$installdir || exit 1
          make -j || exit 1
          make install || exit 1
          export pybind11_DIR=$installdir
          echo "==================================== BUILD =============================================== "
=======
>>>>>>> fafc0a25
          ./.build.sh
        env:
          # https://codecov.io/gh/Electrostatics/apbs
          CODECOV_TOKEN: "e3a1e24c-5598-4f47-9353-7fa0ac57f98e"<|MERGE_RESOLUTION|>--- conflicted
+++ resolved
@@ -34,45 +34,6 @@
           apt-get: bison flex swig libreadline-dev
       - name: Build and Install
         run: |
-<<<<<<< HEAD
-          echo "==================================== WHERE AM I ==================================== "
-          pwd
-          echo "==================================== VERSIONS: ==================================== "
-          echo "==================================== PYTHON VERSION"
-          python -c "import sys; print(sys.version)"
-          echo "==================================== CMAKE VERSION"
-          cmake --version
-          echo "==================================== Gcc VERSION"
-          gcc --version
-          echo "==================================== G++ VERSION"
-          g++ --version
-          echo "==================================== SWIG VERSION"
-          swig -version
-          echo "==================================== Install Python requirements ==================================== "
-          pip3 install -U pip
-          pip3 install -U pytest
-          pip3 install -U virtualenv
-          pip3 install -U numpy
-          pip3 install -r requirements.txt
-          #  Just build APBS for now
-          echo "==================================== PWD FOR TOP DIR ==================================== "
-          pwd
-          echo "==================================== Get External SubModules ==================================== "
-          git submodule init
-          git submodule update
-          echo "==================================== BUILD PYBIND ========================================== "
-          pushd externals/pybind11
-          [ -d install ] || mkdir install
-          installdir=$(realpath ./install)
-          [ -d build ] || mkdir build
-          pushd build
-          cmake .. -DCMAKE_INSTALL_PREFIX=$installdir || exit 1
-          make -j || exit 1
-          make install || exit 1
-          export pybind11_DIR=$installdir
-          echo "==================================== BUILD =============================================== "
-=======
->>>>>>> fafc0a25
           ./.build.sh
         env:
           # https://codecov.io/gh/Electrostatics/apbs
