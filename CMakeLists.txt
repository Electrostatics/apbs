cmake_minimum_required (VERSION 2.8)

################################################################################
# TODO:  Add licensing and authorship information
# TODO:  Test with FEtk build
# TODO:  Handle special mac dependencies
#        (configure.ac:1306)
################################################################################

################################################################################
# Future Enchancements
# --------------------
# [ ] Adding a profiling mode set by a flag
# [ ] Add functionality for creating rpm and deb packages
################################################################################


################################################################################
# Test platforms
# --------------
# [x] Ubuntu x86_64
# [x] Ubuntu i386
# [ ] Redhat 5
# [x] Redhat 6
# [x] Mac OSX
# [ ] Windows 7 x86_64
# [ ] Windows 7 i386
# [x] Windows 7 with Cygwin
# [ ] Windows 7 with Mingw
################################################################################



################################################################################
# Set up basic project stuff                                                   #
################################################################################

include(CheckIncludeFiles)
include(CheckFunctionExists)
include(ExternalProject)

set(APBS_VERSION "1.4")
set(PACKAGE_STRING ${APBS_VERSION})
set(CMAKE_BUILD_TYPE "RELWITHDEBINFO")

project(apbs)

OPTION (BUILD_SHARED_LIBS "Build shared libraries." OFF)

################################################################################
# Set project paths                                                            #
################################################################################

message(STATUS "Setting project paths")

set(CMAKE_C_FLAGS "${CMAKE_C_FLAGS} -std=c99")
set(CMAKE_CXX_FLAGS "${CMAKE_CXX_FLAGS} -fpermissive")

set(APBS_ROOT ${PROJECT_SOURCE_DIR})
set(APBS_BUILD ${PROJECT_BINARY_DIR})
set(EXECUTABLE_OUTPUT_PATH ${APBS_BUILD}/bin)
set(LIBRARY_OUTPUT_PATH ${APBS_BUILD}/lib)
set(TOOLS_PATH ${APBS_BUILD}/tools)
set(APBS_BINARY ${EXECUTABLE_OUTPUT_PATH}/apbs)

set(LIBRARY_INSTALL_PATH lib)
set(HEADER_INSTALL_PATH include/apbs)
set(EXECUTABLE_INSTALL_PATH bin)
set(SHARE_INSTALL_PATH share/apbs)

find_file(CONTRIB_PATH "contrib" PATHS "${APBS_ROOT}"
    DOC "The path to contributed modules for apbs"
    )

set(SYS_LIBPATHS /usr/lib64)
#list(APPEND SYS_LIBPATHS /usr/lib64)



################################################################################
# Set up temporary files and directories                                       #
################################################################################

file(MAKE_DIRECTORY ${EXECUTABLE_OUTPUT_PATH}/temp)



################################################################################
# Set the lookup paths for external library dependencies                       #
################################################################################

message(STATUS "Setting lookup paths for headers and libraries")

set(CMAKE_INCLUDE_PATH "${CMAKE_INCLUDE_PATH}")
list(APPEND CMAKE_INCLUDE_PATH /usr/include)
list(APPEND CMAKE_INCLUDE_PATH /usr/local/include)

<<<<<<< HEAD
set(APBS_LIBS "-L${APBS_ROOT}/lib")
if(ENABLE_GEOFLOW)
  list(APPEND APBS_LIBS "-lapbs_geoflow")
endif()

=======
set(APBS_LIBS "apbs_geoflow")
>>>>>>> 5657de6e

################################################################################
# Enable ansi pedantic compiling                                               #
################################################################################

option(ENABLE_PEDANTIC "Enable the pedantic ansi compilation" OFF)

if(ENABLE_PEDANTIC)
    ADD_DEFINITIONS("-Wall -pedantic -ansi")
    message(STATUS "Pedantic compilation enabled")
endif()



################################################################################
# Determine Machine Epsilon values                                             #
################################################################################

OPTION(CHECK_EPSILON "" YES)
if(CHECK_EPSILON)
    message(STATUS "Computing machine epsilon values")
    try_run(
        FLOAT_EPSILON_COMPILED
        FLOAT_EPSILON_COMPUTED
        ${EXECUTABLE_OUTPUT_PATH}/temp
        ${APBS_ROOT}/src/.config/float_epsilon.c
        RUN_OUTPUT_VARIABLE FLOAT_EPSILON_OUTPUT
    )

    if(FLOAT_EPSILON_COMPUTED)
        message(STATUS "Floating point epsilon is ${FLOAT_EPSILON_OUTPUT}")
        set(FLOAT_EPSILON ${FLOAT_EPSILON_OUTPUT})
    else()
        message(FATAL_ERROR "Couldn't compute floating point machine epsilon")
    endif()

    try_run(
        DOUBLE_EPSILON_COMPILED
        DOUBLE_EPSILON_COMPUTED
        ${EXECUTABLE_OUTPUT_PATH}/temp
        ${APBS_ROOT}/src/.config/double_epsilon.c
        RUN_OUTPUT_VARIABLE DOUBLE_EPSILON_OUTPUT
    )

    if(DOUBLE_EPSILON_COMPUTED)
        message(STATUS "Double precision epsilon is ${DOUBLE_EPSILON_OUTPUT}")
        set(DOUBLE_EPSILON ${DOUBLE_EPSILON_OUTPUT})
    else()
        message(FATAL_ERROR "Couldn't compute double precision machine epsilon")
    endif()
else()
        set(FLOAT_EPSILON "1.19209290e-7")
        set(DOUBLE_EPSILON "2.2204460492503131e-16")
endif()


################################################################################
# Check for a few required functions                                           #
################################################################################

CHECK_FUNCTION_EXISTS(time HAVE_TIME_FUNC)

if(NOT HAVE_TIME_FUNC)
    message(FATAL_ERROR "Required time function not found")
endif()



CHECK_FUNCTION_EXISTS(rand HAVE_RAND_FUNC)

if(NOT HAVE_RAND_FUNC)
    message(FATAL_ERROR "Required rand function not found")
endif()



CHECK_FUNCTION_EXISTS(srand HAVE_SRAND_FUNC)

if(NOT HAVE_SRAND_FUNC)
    message(FATAL_ERROR "Required srand function not found")
endif()

option(ENABLE_BEM "Boundary element method using TABIPB" ON)
if(ENABLE_BEM)
    add_definitions(-DENABLE_BEM)
    set(TABI tabipb)
    set(TABI_PATH ${CONTRIB_PATH}/tabipb)
    ExternalProject_add(
        ${TABI}
        URL file://${TABI_PATH}
        CMAKE_ARGS -DCMAKE_INSTALL_PREFIX:PATH=${APBS_BUILD}
            -DBUILD_SHARED_LIBS=${BUILD_SHARED_LIBS}
    )
    
    if(BUILD_SHARED_LIBS)
        set(TABI_LIBRARY_BASENAME ${CMAKE_SHARED_LIBRARY_PREFIX}${TABI}${CMAKE_SHARED_LIBRARY_SUFFIX})
    else()
        set(TABI_LIBRARY_BASENAME ${CMAKE_STATIC_LIBRARY_PREFIX}${TABI}${CMAKE_STATIC_LIBRARY_SUFFIX})
    endif()
    
    install(
        FILES ${LIBRARY_OUTPUT_PATH}/${TABI_LIBRARY_BASENAME}
        DESTINATION ${LIBRARY_INSTALL_PATH}
    )
    install(
        DIRECTORY ${LIBRARY_OUTPUT_PATH}
        DESTINATION ${CMAKE_INSTALL_PREFIX}
        FILES_MATCHING PATTERN "*.mod"
    )
    set(TABI_LIBRARY ${LIBRARY_OUTPUT_PATH}/${TABI_LIBRARY_BASENAME})
    
    set(LIBGFORTRAN_NAME ${CMAKE_SHARED_LIBRARY_PREFIX}gfortran${CMAKE_SHARED_LIBRARY_SUFFIX})
    execute_process(COMMAND gfortran --print-file-name ${LIBGFORTRAN_NAME} 
                    OUTPUT_VARIABLE LIBGFORTRANPATH
                    RESULT_VARIABLE HAVE_GFORTRAN
    )
    if(HAVE_GFORTRAN GREATER 0)
        message(FATAL_ERROR gfortran is currently required for using BEM/TABIPB in APBS)
    endif()
    get_filename_component(LIBGFORTRANPATH ${LIBGFORTRANPATH} PATH)
    find_path(LIBGFORTRAN_PATH ${LIBGFORTRAN_NAME} PATH ${LIBGFORTRANPATH})
    list(APPEND APBS_LIBS "-L${LIBRARY_OUTPUT_PATH} -L${LIBGFORTRAN_PATH} -lgfortran -ltabipb -lstdc++" )
endif() # ENABLE_BEM



find_file( # this should be find path...
    FETK_PATH
    NAMES fetk
    PATHS ${SYS_LIBPATHS} /data/work/source . ..
    DOC "Use an external fetk library")

if(FETK_PATH)
    include_directories(${FETK_PATH}/include)
    message(STATUS "Found fetk: ${FETK_PATH}")
else()
    message(WARNING "Did not find fetk")
endif()


find_library(MALOC_LIBRARY  "maloc"
    PATHS ${FETK_PATH}/lib ${CONTRIB_PATH}
    DOC   "The fetk/maloc library"
)
if(MALOC_LIBRARY)
    message(STATUS "External maloc library was found: ${MALOC_LIBRARY}")
else()
    message(WARNING "External maloc library was not found.")
endif()

if(MALOC_LIBRARY AND ENABLE_FETK)
    include_directories(${FETK_PATH}/include/maloc)
    SET(HAVE_MALOC_H YES)
else()
    CHECK_INCLUDE_FILES(maloc/maloc.h HAVE_MALOC_H)
endif()

if(HAVE_MALOC_H)
    message(STATUS "External maloc headers found")
else()
    message(WARNING "External maloc headers not found.")
endif()

if(NOT (HAVE_MALOC_H AND MALOC_LIBRARY))
    message(STATUS "Using internal contributed maloc library")
    ExternalProject_add(
        "maloc"
        URL file://${CONTRIB_PATH}/maloc.tar.gz
        CMAKE_ARGS -DCMAKE_INSTALL_PREFIX=${APBS_BUILD}
            -DBUILD_SHARED_LIBS=${BUILD_SHARED_LIBS}
    )
include_directories(${APBS_BUILD}/include)
    if(BUILD_SHARED_LIBS)
        set(MALOC_LIBRARY_BASENAME ${CMAKE_SHARED_LIBRARY_PREFIX}maloc${CMAKE_SHARED_LIBRARY_SUFFIX})
    else()
        set(MALOC_LIBRARY_BASENAME ${CMAKE_STATIC_LIBRARY_PREFIX}maloc${CMAKE_STATIC_LIBRARY_SUFFIX})
    endif()
    install(
        FILES ${LIBRARY_OUTPUT_PATH}/${MALOC_LIBRARY_BASENAME}
        DESTINATION ${LIBRARY_INSTALL_PATH}
    )
    set(MALOC_LIBRARY ${LIBRARY_OUTPUT_PATH}/${MALOC_LIBRARY_BASENAME})
endif()
list(APPEND APBS_LIBS ${MALOC_LIBRARY})

##############################################################################
##
# Find some libraries                                                          #
################################################################################

if(NOT WIN32)
    find_library(MATH_LIBRARY "m")
    list(APPEND APBS_LIBS -lm)
endif()


################################################################################
# Handle the finite element solver dependencies                                #
################################################################################

option(ENABLE_FETK "Enable the finite element solver" OFF)

if(ENABLE_FETK)
    message(STATUS "Checking for fetk components")
    set(FETK_ENALBED 1)

    list(APPEND APBS_LIBS "-lstdc++")
    list(APPEND APBS_LIBS "-L${FETK_PATH}/lib")
    list(APPEND APBS_LIBS -lamd -lpunc -lmc -lgamer -lsuperlu -lumfpack
-lblas -lvf2c -ltetgen -ltriangle -lg2c -lreadline )
    
    SET(HAVE_MC_H YES)
endif()


################################################################################
# Handle conditional fast mode                                                 #
################################################################################

option(ENABLE_FAST "Enable fast mode" OFF)

if(ENABLE_FAST)
    set(APBS_FAST 1)
    message(STATUS "Fast mode enabled")
endif()



################################################################################
# Handle conditional TINKER support                                            #
################################################################################

option(ENABLE_TINKER "Enable TINKER support" OFF)

if(ENABLE_TINKER)
    set(WITH_TINKER 1)
    message(STATUS "Tinker enabled")
endif()



################################################################################
# Handle conditional availability of macro embedding                           #
################################################################################

try_compile(
    HAVE_EMBED
    ${APBS_BUILD}/build
    ${APBS_ROOT}/src/.config/embed_test.c
)

# TODO: Determine if the EMBED macro is even used



################################################################################
# Handle conditional debug building                                            #
################################################################################

option(ENABLE_DEBUG "Enable debugging mode" OFF)

if(ENABLE_DEBUG)
    set(CMAKE_BUILD_TYPE Debug)
    set(DEBUG 1)
    message(STATUS "Debugging compilation enabled")
endif()



################################################################################
# Enable inline functions conditionally dependant on debug mode                #
################################################################################


option(ENABLE_INLINE "Enable inline functions" ON)

if(ENABLE_INLINE)
    set(APBS_NOINLINE 1)
    message(STATUS "Inline functions enabled")
endif()



################################################################################
# Handle conditional building with quiet mode                                  #
################################################################################

option(ENABLE_QUIET "Enable quiet mode" OFF)

if(ENABLE_QUIET)
    set(VAPBSQUIET 1)
    message(STATUS "Quiet mode enabled")
endif()



################################################################################
# Handle conditional building with verbose debugging information printouts     #
################################################################################

option(ENABLE_VERBOSE_DEBUG "Enable verbose debugging mode" OFF)

if(ENABLE_VERBOSE_DEBUG)
    set(VERBOSE_DEBUG 1)
    message(STATUS "Verbose debugging mode enabled")
endif()



################################################################################
# Configure Python Wrappers                                                    #
################################################################################

option(ENABLE_PYTHON "Enable python wrappers" OFF)
option(MAX_MEMORY "Set the maximum memory (in MB) to be used for a job" OFF)

if(ENABLE_PYTHON)

    message(STATUS "Looking for python components")

    if(NOT CMAKE_COMPILER_IS_GNUCC)
        message(FATAL_ERROR "Python wrappers require GNU compilers")
    endif()


    find_package(PythonInterp)
    if(NOT PYTHON_EXECUTABLE)
        message(FATAL_ERROR "Couldn't find python interpreter")
    endif()

    find_package(PythonLibs)
    if(NOT PYTHON_LIBRARY)
        message(FATAL_ERROR "Couldn't find python libraries")
    endif()

    # TODO: Handle special flags for Python linking on different platforms
    # TODO: Handle special flags for Python linking with intel compiler
    # ${PYTHON_LFLAGS} perhaps?

    set(MODULE_PROBE_PY "")
    list(APPEND MODULE_PROBE_PY "from sys import stdout")
    list(APPEND MODULE_PROBE_PY "from distutils.sysconfig import get_python_lib")
    list(APPEND MODULE_PROBE_PY "stdout.write( get_python_lib() )")
    execute_process(
        COMMAND ${PYTHON_EXECUTABLE} -c "${MODULE_PROBE_PY}"
        ERROR_QUIET
        OUTPUT_VARIABLE PYTHON_MODULES
    )

    if(NOT PYTHON_MODULES)
        message(FATAL_ERROR "Coudln't determine location of python modules")
    endif()

    if(NOT MAX_MEMORY)
        set(MAX_MEMORY "-1")
    endif()


    # TODO:  these can't e right...
    set(SERVICEURL "http://kryptonite.nbcr.net/opal2/services/apbs_1.3")
    set(PARALLELSERVICEURL "http://oolite.calit2.optiputer.net/opal2/services/apbs-parallel-1.3")



    configure_file(
        ${APBS_ROOT}/src/.config/ApbsClient.py.in
        ${EXECUTABLE_OUTPUT_PATH}/ApbsClient.py
    )

endif()



################################################################################
# Handle conditional building with OpenMP                                      #
################################################################################

option(ENABLE_OPENMP "Enable OpenMP parallelism" ON)

if(ENABLE_OPENMP)
    if(NOT ENABLE_DEBUG)
        message(STATUS "Checking for OpenMP")
        find_package(OpenMP)
        if(OPENMP_FOUND)
            message(STATUS "OpenMP support enabled")
            add_definitions("${OpenMP_C_FLAGS}")
            list(APPEND APBS_LIBS ${OpenMP_C_FLAGS})
        else()
            message(WARNING "OpenMP was not found.  OpenMP support disabled")
        endif()
    else()
        message(WARNING "OpenMP may not be enabled in debugging mode")
    endif()
endif()



################################################################################
# Handle conditional building with MPI Support                                 #
################################################################################

option(ENABLE_MPI "Enable MPI parallelism" OFF)

if(ENABLE_MPI)
    if(NOT ENABLE_DEBUG)
        message(STATUS "Checking for MPI")
        find_package(MPI)
        if(MPI_FOUND)
            message(STATUS "MPI support enabled")
            include_directories(${MPI_INCLUDE_PATH})
            list(APPEND APBS_LIBS ${MPI_LIBRARIES})
        else()
            message(WARNING "MPI was not found; disabling")
        endif()
    else()
        message(WARNING "MPI may not be enabled in debugging mode")
    endif()
endif()



################################################################################
# Handle library checks for embedded unix environments in windows              #
################################################################################

if(MINGW)
    message(STATUS "Checking for wsock32 in MinGW environment")
    find_library(
        MINGW_WSOCK32
        NAMES wsock32
        PATHS ${SYS_LIBPATHS}
        DOC   "The wsock32 library"
        )

    if(MINGW_WSOCK32)
        message(STATUS "The wsock32 library was found: ${MINGW_HAS_WSOCK32}")
    else()
        message(FATAL_ERROR "The wsock32 library was not fond")
    endif()
endif()



if(CYGWIN)
    message(STATUS "Checking for wsock32 in Cygwin environment")
    find_library(
        CYGWIN_WSOCK32
        NAMES wsock32
        PATHS ${SYS_LIBPATHS}
        DOC   "The wsock32 library"
        )

    if(CYGWIN_WSOCK32)
        message(STATUS "The wsock32 library was found: ${CYGWIN_WSOCK32}")
        list(APPEND APBS_LIBS ${CYGWIN_WSOCK32})
    else()
        message(FATAL_ERROR "The wsock32 library was not fond")
    endif()

    set(HAVE_CYGWIN 1)
endif()

if(NOT CYGWIN AND NOT MINGW AND WIN32)
    list(APPEND APBS_LIBS wsock32)
    ADD_DEFINITIONS("/D _CRT_SECURE_NO_WARNINGS")
endif()

message("libs: " ${APBS_LIBS})


################################################################################
# Build APBS sources                                                           #
################################################################################

include_directories(${APBS_ROOT}/src ${APBS_BUILD}/src)
add_subdirectory(src)



################################################################################
# Build APBS documentation                                                     #
################################################################################

option(BUILD_DOC "Build/Rebuild documentation using doxygen" OFF)

if(BUILD_DOC)
    message(STATUS "Building documentation enabled")
    add_subdirectory(doc)
endif()



################################################################################
# Handle conditional building with verbose debugging information printouts     #
################################################################################

option(BUILD_TOOLS "Build supplemental tools" ON)

if(BUILD_TOOLS)
    message(STATUS "Supplemental tools enabled")
    add_subdirectory(tools)
endif()



################################################################################
# Set up additional directories to install                                     #
################################################################################

install(
    DIRECTORY ${APBS_ROOT}/doc
    DESTINATION ${SHARE_INSTALL_PATH}
    PATTERN "programmer" EXCLUDE
    PATTERN "CMakeLists.txt" EXCLUDE
)

if(BUILD_DOC)
	install(
		DIRECTORY ${APBS_BUILD}/doc/programmer
		DESTINATION ${SHARE_INSTALL_PATH}/doc
		PATTERN "Doxyfile" EXCLUDE
		PATTERN "latex" EXCLUDE
		PATTERN "mainpage.h" EXCLUDE
	)
endif()

install(
    DIRECTORY ${APBS_ROOT}/examples
    DESTINATION ${SHARE_INSTALL_PATH}
)

install(
    DIRECTORY ${APBS_ROOT}/tests
    DESTINATION ${SHARE_INSTALL_PATH}
    FILES_MATCHING
        PATTERN "*.py"
        PATTERN "README"
)

install(
    DIRECTORY ${APBS_ROOT}/tools
    DESTINATION ${SHARE_INSTALL_PATH}
    PATTERN "CMakeLists.txt" EXCLUDE
)

if(NOT "${APBS_ROOT}" STREQUAL "${APBS_BUILD}")
    install(
        DIRECTORY ${APBS_BUILD}/tools/bin
        DESTINATION ${SHARE_INSTALL_PATH}/tools
    )
endif()

if(NOT HAVE_MALOC_H)
    message(STATUS "Installing maloc headers")
    install(
        DIRECTORY ${APBS_BUILD}/include/maloc
        DESTINATION ${HEADER_INSTALL_PATH}/..
    )
endif()

################################################################################
# Optionally build iAPBS interface                                             #
################################################################################

option(ENABLE_iAPBS "Enable iAPBS" OFF)

if(ENABLE_iAPBS)
    message(STATUS "Building of iAPBS interface enabled")
    add_subdirectory(contrib/iapbs/src)
    list(APPEND APBS_LIBS ${iAPBS_LIBRARY})
endif()


################################################################################
# Clean up temporary files and directories                                     #
################################################################################

file(REMOVE_RECURSE ${EXECUTABLE_OUTPUT_PATH}/temp)


################################################################################
# Optionally download and build PB-AM                                          #
################################################################################

# Won't build on Windows
if(NOT WIN32)
    option(BUILD_PBAM "Download and build PB-AM (Only tested on Linux)" OFF)

    if(BUILD_PBAM)
        ExternalProject_Add(
            pb_am
            URL "https://github.com/Electrostatics/PB-AM/archive/master.tar.gz"
            CMAKE_ARGS -DCMAKE_INSTALL_PREFIX:PATH=${APBS_ROOT}
                    -DCMAKE_C_COMPILER=${CMAKE_C_COMPILER}
                    -DCMAKE_CXX_COMPILER=${CMAKE_CXX_COMPILER}
        )
        install(PROGRAMS ${EXECUTABLE_OUTPUT_PATH}/mpe
                DESTINATION ${EXECUTABLE_INSTALL_PATH})
    endif()
endif()

################################################################################
# Optionally build geoflow (git submodule)
################################################################################

option(ENABLE_GEOFLOW "geoflow method" OFF)
if(ENABLE_GEOFLOW)
    MESSAGE( "Building GEOFLOW" )
    add_definitions(-DENABLE_GEOFLOW)
    add_subdirectory(${APBS_ROOT}/externals/geoflow_c/src/)
    include_directories(${APBS_ROOT}/externals/geoflow_c/src/)
endif()
<|MERGE_RESOLUTION|>--- conflicted
+++ resolved
@@ -95,15 +95,11 @@
 list(APPEND CMAKE_INCLUDE_PATH /usr/include)
 list(APPEND CMAKE_INCLUDE_PATH /usr/local/include)
 
-<<<<<<< HEAD
 set(APBS_LIBS "-L${APBS_ROOT}/lib")
 if(ENABLE_GEOFLOW)
   list(APPEND APBS_LIBS "-lapbs_geoflow")
 endif()
 
-=======
-set(APBS_LIBS "apbs_geoflow")
->>>>>>> 5657de6e
 
 ################################################################################
 # Enable ansi pedantic compiling                                               #
